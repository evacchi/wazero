package interpreter

import (
	"context"
	"encoding/binary"
	"errors"
	"fmt"
	"math"
	"math/bits"
	"sync"
	"unsafe"

	"github.com/tetratelabs/wazero/api"
	"github.com/tetratelabs/wazero/experimental"
	"github.com/tetratelabs/wazero/internal/filecache"
	"github.com/tetratelabs/wazero/internal/moremath"
	"github.com/tetratelabs/wazero/internal/wasm"
	"github.com/tetratelabs/wazero/internal/wasmdebug"
	"github.com/tetratelabs/wazero/internal/wasmruntime"
	"github.com/tetratelabs/wazero/internal/wazeroir"
)

// callStackCeiling is the maximum WebAssembly call frame stack height. This allows wazero to raise
// wasm.ErrCallStackOverflow instead of overflowing the Go runtime.
//
// The default value should suffice for most use cases. Those wishing to change this can via `go build -ldflags`.
var callStackCeiling = 2000

// engine is an interpreter implementation of wasm.Engine
type engine struct {
	enabledFeatures api.CoreFeatures
	codes           map[wasm.ModuleID][]*code // guarded by mutex.
	mux             sync.RWMutex
}

func NewEngine(_ context.Context, enabledFeatures api.CoreFeatures, _ filecache.Cache) wasm.Engine {
	return &engine{
		enabledFeatures: enabledFeatures,
		codes:           map[wasm.ModuleID][]*code{},
	}
}

// Close implements the same method as documented on wasm.Engine.
func (e *engine) Close() (err error) {
	return
}

// CompiledModuleCount implements the same method as documented on wasm.Engine.
func (e *engine) CompiledModuleCount() uint32 {
	return uint32(len(e.codes))
}

// DeleteCompiledModule implements the same method as documented on wasm.Engine.
func (e *engine) DeleteCompiledModule(m *wasm.Module) {
	e.deleteCodes(m)
}

func (e *engine) deleteCodes(module *wasm.Module) {
	e.mux.Lock()
	defer e.mux.Unlock()
	delete(e.codes, module.ID)
}

func (e *engine) addCodes(module *wasm.Module, fs []*code) {
	e.mux.Lock()
	defer e.mux.Unlock()
	e.codes[module.ID] = fs
}

func (e *engine) getCodes(module *wasm.Module) (fs []*code, ok bool) {
	e.mux.RLock()
	defer e.mux.RUnlock()
	fs, ok = e.codes[module.ID]
	return
}

// moduleEngine implements wasm.ModuleEngine
type moduleEngine struct {
	// codes are the compiled functions in a module instances.
	// The index is module instance-scoped.
	functions []function

	// parentEngine holds *engine from which this module engine is created from.
	parentEngine *engine
}

// callEngine holds context per moduleEngine.Call, and shared across all the
// function calls originating from the same moduleEngine.Call execution.
//
// This implements api.Function.
type callEngine struct {
	// stack contains the operands.
	// Note that all the values are represented as uint64.
	stack []uint64

	// frames are the function call stack.
	frames []*callFrame

	// compiled is the initial function for this call engine.
	compiled *function
}

func (e *moduleEngine) newCallEngine(compiled *function) *callEngine {
	return &callEngine{compiled: compiled}
}

func (ce *callEngine) pushValue(v uint64) {
	ce.stack = append(ce.stack, v)
}

func (ce *callEngine) popValue() (v uint64) {
	// No need to check stack bound
	// as we can assume that all the operations
	// are valid thanks to validateFunction
	// at module validation phase
	// and wazeroir translation
	// before compilation.
	stackTopIndex := len(ce.stack) - 1
	v = ce.stack[stackTopIndex]
	ce.stack = ce.stack[:stackTopIndex]
	return
}

// peekValues peeks api.ValueType values from the stack and returns them.
func (ce *callEngine) peekValues(count int) []uint64 {
	if count == 0 {
		return nil
	}
	stackLen := len(ce.stack)
	return ce.stack[stackLen-count : stackLen]
}

func (ce *callEngine) drop(r *wazeroir.InclusiveRange) {
	// No need to check stack bound
	// as we can assume that all the operations
	// are valid thanks to validateFunction
	// at module validation phase
	// and wazeroir translation
	// before compilation.
	if r == nil {
		return
	} else if r.Start == 0 {
		ce.stack = ce.stack[:len(ce.stack)-1-r.End]
	} else {
		newStack := ce.stack[:len(ce.stack)-1-r.End]
		newStack = append(newStack, ce.stack[len(ce.stack)-r.Start:]...)
		ce.stack = newStack
	}
}

func (ce *callEngine) pushFrame(frame *callFrame) {
	if callStackCeiling <= len(ce.frames) {
		panic(wasmruntime.ErrRuntimeStackOverflow)
	}
	ce.frames = append(ce.frames, frame)
}

func (ce *callEngine) popFrame() (frame *callFrame) {
	// No need to check stack bound as we can assume that all the operations are valid thanks to validateFunction at
	// module validation phase and wazeroir translation before compilation.
	oneLess := len(ce.frames) - 1
	frame = ce.frames[oneLess]
	ce.frames = ce.frames[:oneLess]
	return
}

type callFrame struct {
	// pc is the program counter representing the current position in code.body.
	pc uint64
	// f is the compiled function used in this function frame.
	f *function
}

type code struct {
	source            *wasm.Module
	body              []*IrOp
	listener          experimental.FunctionListener
	hostFn            interface{}
	ensureTermination bool
}

type function struct {
	index          wasm.Index
	funcType       *wasm.FunctionType
	def            api.FunctionDefinition
	moduleInstance *wasm.ModuleInstance
	typeID         wasm.FunctionTypeID
	parent         *code
}

// functionFromUintptr resurrects the original *function from the given uintptr
// which comes from either funcref table or OpcodeRefFunc instruction.
func functionFromUintptr(ptr uintptr) *function {
	// Wraps ptrs as the double pointer in order to avoid the unsafe access as detected by race detector.
	//
	// For example, if we have (*function)(unsafe.Pointer(ptr)) instead, then the race detector's "checkptr"
	// subroutine wanrs as "checkptr: pointer arithmetic result points to invalid allocation"
	// https://github.com/golang/go/blob/1ce7fcf139417d618c2730010ede2afb41664211/src/runtime/checkptr.go#L69
	var wrapped *uintptr = &ptr
	return *(**function)(unsafe.Pointer(wrapped))
}

// IrOp is the compilation (engine.lowerIR) result of a wazeroir.Operation.
//
// Not all operations result in an IrOp, e.g. wazeroir.OperationI32ReinterpretFromF32, and some operations are
// more complex than others, e.g. wazeroir.OperationBrTable.
//
// Note: This is a form of union type as it can store fields needed for any operation. Hence, most fields are opaque and
// only relevant when in context of its kind.
type IrOp struct {
	// KindOp determines how to interpret the other fields in this struct.
	KindOp   wazeroir.OperationKind
	B1, B2   byte
	B3       bool
	U1, U2   uint64
	Us       []uint64
	Rs       []*wazeroir.InclusiveRange
	SourcePC uint64
}

// interpreter mode doesn't maintain call frames in the stack, so pass the zero size to the IR.
const callFrameStackSize = 0

// CompileModule implements the same method as documented on wasm.Engine.
func (e *engine) CompileModule(ctx context.Context, module *wasm.Module, listeners []experimental.FunctionListener, ensureTermination bool) error {
	if _, ok := e.getCodes(module); ok { // cache hit!
		return nil
	}

	funcs := make([]*code, len(module.FunctionSection))
	irs, err := wazeroir.CompileFunctions(e.enabledFeatures, callFrameStackSize, module, ensureTermination)
	if err != nil {
		return err
	}
	for i, ir := range irs {
		var lsn experimental.FunctionListener
		if i < len(listeners) {
			lsn = listeners[i]
		}

		// If this is the host function, there's nothing to do as the runtime representation of
		// host function in interpreter is its Go function itself as opposed to Wasm functions,
		// which need to be compiled down to wazeroir.
		var compiled *code
		if ir.GoFunc != nil {
			compiled = &code{hostFn: ir.GoFunc, listener: lsn}
		} else {
			compiled, err = e.lowerIR(ir)
			if err != nil {
				def := module.FunctionDefinitionSection[uint32(i)+module.ImportFunctionCount]
				return fmt.Errorf("failed to lower func[%s] to wazeroir: %w", def.DebugName(), err)
			}
			compiled.listener = lsn
		}
		compiled.source = module
		compiled.ensureTermination = ir.EnsureTermination
		funcs[i] = compiled
	}
	e.addCodes(module, funcs)
	return nil
}

// NewModuleEngine implements the same method as documented on wasm.Engine.
func (e *engine) NewModuleEngine(module *wasm.Module, instance *wasm.ModuleInstance) (wasm.ModuleEngine, error) {
	me := &moduleEngine{
		parentEngine: e,
		functions:    make([]function, len(module.FunctionSection)+int(module.ImportFunctionCount)),
	}

	codes, ok := e.getCodes(module)
	if !ok {
		return nil, errors.New("source module must be compiled before instantiation")
	}

	for i, c := range codes {
		offset := i + int(module.ImportFunctionCount)
		typeIndex := module.FunctionSection[i]
		me.functions[offset] = function{
			index:          wasm.Index(offset),
			moduleInstance: instance,
			typeID:         instance.TypeIDs[typeIndex],
			funcType:       &module.TypeSection[typeIndex],
			def:            &module.FunctionDefinitionSection[offset],
			parent:         c,
		}
	}
	return me, nil
}

// lowerIR lowers the wazeroir operations to engine friendly struct.
func (e *engine) lowerIR(ir *wazeroir.CompilationResult) (*code, error) {
	hasSourcePCs := len(ir.IROperationSourceOffsetsInWasmBinary) > 0
	ops := ir.Operations
	ret := &code{}
	labelAddress := map[wazeroir.LabelID]uint64{}
	onLabelAddressResolved := map[wazeroir.LabelID][]func(addr uint64){}
	for i, original := range ops {
		op := &IrOp{KindOp: original.Kind()}
		if hasSourcePCs {
			op.SourcePC = ir.IROperationSourceOffsetsInWasmBinary[i]
		}
		switch o := original.(type) {
		// case wazeroir.OperationBuiltinFunctionCheckExitCode:
		// case wazeroir.OperationUnreachable:
		case wazeroir.OperationLabel:
			labelID := o.Label.ID()
			address := uint64(len(ret.body))
			labelAddress[labelID] = address
			for _, cb := range onLabelAddressResolved[labelID] {
				cb(address)
			}
			delete(onLabelAddressResolved, labelID)
			// We just ignore the label operation
			// as we translate branch operations to the direct address jmp.
			continue
		case wazeroir.OperationBr:
			if o.Target.IsReturnTarget() {
				// Jmp to the end of the possible binary.
				op.U1 = math.MaxUint64
			} else {
				labelID := o.Target.ID()
				addr, ok := labelAddress[labelID]
				if !ok {
					// If this is the forward jump (e.g. to the continuation of if, etc.),
					// the target is not emitted yet, so resolve the address later.
					onLabelAddressResolved[labelID] = append(onLabelAddressResolved[labelID],
						func(addr uint64) {
							op.U1 = addr
						},
					)
				} else {
					op.U1 = addr
				}
			}
		case wazeroir.OperationBrIf:
			op.Rs = make([]*wazeroir.InclusiveRange, 2)
			op.Us = make([]uint64, 2)
			for i, target := range []wazeroir.BranchTargetDrop{o.Then, o.Else} {
				op.Rs[i] = target.ToDrop
				if target.Target.IsReturnTarget() {
					// Jmp to the end of the possible binary.
					op.Us[i] = math.MaxUint64
				} else {
					labelID := target.Target.ID()
					addr, ok := labelAddress[labelID]
					if !ok {
						i := i
						// If this is the forward jump (e.g. to the continuation of if, etc.),
						// the target is not emitted yet, so resolve the address later.
						onLabelAddressResolved[labelID] = append(onLabelAddressResolved[labelID],
							func(addr uint64) {
								op.Us[i] = addr
							},
						)
					} else {
						op.Us[i] = addr
					}
				}
			}
		case wazeroir.OperationBrTable:
			targets := append([]*wazeroir.BranchTargetDrop{o.Default}, o.Targets...)
			op.Rs = make([]*wazeroir.InclusiveRange, len(targets))
			op.Us = make([]uint64, len(targets))
			for i, target := range targets {
				op.Rs[i] = target.ToDrop
				if target.Target.IsReturnTarget() {
					// Jmp to the end of the possible binary.
					op.Us[i] = math.MaxUint64
				} else {
					labelID := target.Target.ID()
					addr, ok := labelAddress[labelID]
					if !ok {
						i := i // pin index for later resolution
						// If this is the forward jump (e.g. to the continuation of if, etc.),
						// the target is not emitted yet, so resolve the address later.
						onLabelAddressResolved[labelID] = append(onLabelAddressResolved[labelID],
							func(addr uint64) {
								op.Us[i] = addr
							},
						)
					} else {
						op.Us[i] = addr
					}
				}
			}
		case wazeroir.OperationCall:
			op.U1 = uint64(o.FunctionIndex)
		case wazeroir.OperationCallIndirect:
			op.U1 = uint64(o.TypeIndex)
			op.U2 = uint64(o.TableIndex)
		case wazeroir.OperationDrop:
			op.Rs = make([]*wazeroir.InclusiveRange, 1)
			op.Rs[0] = o.Depth
		case wazeroir.OperationSelect:
			op.B3 = o.IsTargetVector
		case wazeroir.OperationPick:
			op.U1 = uint64(o.Depth)
			op.B3 = o.IsTargetVector
		case wazeroir.OperationSet:
<<<<<<< HEAD
			op.U1 = uint64(o.Depth)
			op.B3 = o.IsTargetVector
		case wazeroir.OperationGlobalGet:
			op.U1 = uint64(o.Index)
		case wazeroir.OperationGlobalSet:
			op.U1 = uint64(o.Index)
=======
			op.u1 = uint64(o.Depth)
			op.b3 = o.IsTargetVector
		// case wazeroir.OperationGlobalGet:
		//	op.u1 = uint64(o.Index)
		// case wazeroir.OperationGlobalSet:
		//	op.u1 = uint64(o.Index)
>>>>>>> 611be706
		case wazeroir.OperationLoad:
			op.B1 = byte(o.Type)
			op.U1 = uint64(o.Arg.Alignment)
			op.U2 = uint64(o.Arg.Offset)
		case wazeroir.OperationLoad8:
			op.B1 = byte(o.Type)
			op.U1 = uint64(o.Arg.Alignment)
			op.U2 = uint64(o.Arg.Offset)
		case wazeroir.OperationLoad16:
			op.B1 = byte(o.Type)
			op.U1 = uint64(o.Arg.Alignment)
			op.U2 = uint64(o.Arg.Offset)
		case wazeroir.OperationLoad32:
			if o.Signed {
				op.B1 = 1
			}
			op.U1 = uint64(o.Arg.Alignment)
			op.U2 = uint64(o.Arg.Offset)
		case wazeroir.OperationStore:
			op.B1 = byte(o.Type)
			op.U1 = uint64(o.Arg.Alignment)
			op.U2 = uint64(o.Arg.Offset)
		case wazeroir.OperationStore8:
			op.U1 = uint64(o.Arg.Alignment)
			op.U2 = uint64(o.Arg.Offset)
		case wazeroir.OperationStore16:
			op.U1 = uint64(o.Arg.Alignment)
			op.U2 = uint64(o.Arg.Offset)
		case wazeroir.OperationStore32:
			op.U1 = uint64(o.Arg.Alignment)
			op.U2 = uint64(o.Arg.Offset)
		case wazeroir.OperationMemorySize:
		case wazeroir.OperationMemoryGrow:
		case wazeroir.OperationConstI32:
			op.U1 = uint64(o.Value)
		case wazeroir.OperationConstI64:
			op.U1 = o.Value
		case wazeroir.OperationConstF32:
			op.U1 = uint64(math.Float32bits(o.Value))
		case wazeroir.OperationConstF64:
			op.U1 = math.Float64bits(o.Value)
		case wazeroir.OperationEq:
			op.B1 = byte(o.Type)
		case wazeroir.OperationNe:
			op.B1 = byte(o.Type)
		case wazeroir.OperationEqz:
			op.B1 = byte(o.Type)
		case wazeroir.OperationLt:
			op.B1 = byte(o.Type)
		case wazeroir.OperationGt:
			op.B1 = byte(o.Type)
		case wazeroir.OperationLe:
			op.B1 = byte(o.Type)
		case wazeroir.OperationGe:
			op.B1 = byte(o.Type)
		case wazeroir.OperationAdd:
			op.B1 = byte(o.Type)
		case wazeroir.OperationSub:
			op.B1 = byte(o.Type)
		case wazeroir.OperationMul:
			op.B1 = byte(o.Type)
		case wazeroir.OperationClz:
			op.B1 = byte(o.Type)
		case wazeroir.OperationCtz:
			op.B1 = byte(o.Type)
		case wazeroir.OperationPopcnt:
			op.B1 = byte(o.Type)
		case wazeroir.OperationDiv:
			op.B1 = byte(o.Type)
		case wazeroir.OperationRem:
			op.B1 = byte(o.Type)
		case wazeroir.OperationAnd:
			op.B1 = byte(o.Type)
		case wazeroir.OperationOr:
			op.B1 = byte(o.Type)
		case wazeroir.OperationXor:
			op.B1 = byte(o.Type)
		case wazeroir.OperationShl:
			op.B1 = byte(o.Type)
		case wazeroir.OperationShr:
			op.B1 = byte(o.Type)
		case wazeroir.OperationRotl:
			op.B1 = byte(o.Type)
		case wazeroir.OperationRotr:
			op.B1 = byte(o.Type)
		case wazeroir.OperationAbs:
			op.B1 = byte(o.Type)
		case wazeroir.OperationNeg:
			op.B1 = byte(o.Type)
		case wazeroir.OperationCeil:
			op.B1 = byte(o.Type)
		case wazeroir.OperationFloor:
			op.B1 = byte(o.Type)
		case wazeroir.OperationTrunc:
			op.B1 = byte(o.Type)
		case wazeroir.OperationNearest:
			op.B1 = byte(o.Type)
		case wazeroir.OperationSqrt:
			op.B1 = byte(o.Type)
		case wazeroir.OperationMin:
			op.B1 = byte(o.Type)
		case wazeroir.OperationMax:
			op.B1 = byte(o.Type)
		case wazeroir.OperationCopysign:
			op.B1 = byte(o.Type)
		case wazeroir.OperationI32WrapFromI64:
		case wazeroir.OperationITruncFromF:
			op.B1 = byte(o.InputType)
			op.B2 = byte(o.OutputType)
			op.B3 = o.NonTrapping
		case wazeroir.OperationFConvertFromI:
			op.B1 = byte(o.InputType)
			op.B2 = byte(o.OutputType)
		case wazeroir.OperationF32DemoteFromF64:
		case wazeroir.OperationF64PromoteFromF32:
		case wazeroir.OperationI32ReinterpretFromF32,
			wazeroir.OperationI64ReinterpretFromF64,
			wazeroir.OperationF32ReinterpretFromI32,
			wazeroir.OperationF64ReinterpretFromI64:
			// Reinterpret ops are essentially nop for engine mode
			// because we treat all values as uint64, and Reinterpret* is only used at module
			// validation phase where we check type soundness of all the operations.
			// So just eliminate the ops.
			continue
		case wazeroir.OperationExtend:
			if o.Signed {
				op.B1 = 1
			}
		case wazeroir.OperationSignExtend32From8, wazeroir.OperationSignExtend32From16, wazeroir.OperationSignExtend64From8,
			wazeroir.OperationSignExtend64From16, wazeroir.OperationSignExtend64From32:
		case wazeroir.OperationMemoryInit:
			op.U1 = uint64(o.DataIndex)
		case wazeroir.OperationDataDrop:
			op.U1 = uint64(o.DataIndex)
		case wazeroir.OperationMemoryCopy:
		case wazeroir.OperationMemoryFill:
		case wazeroir.OperationTableInit:
			op.U1 = uint64(o.ElemIndex)
			op.U2 = uint64(o.TableIndex)
		case wazeroir.OperationElemDrop:
			op.U1 = uint64(o.ElemIndex)
		case wazeroir.OperationTableCopy:
			op.U1 = uint64(o.SrcTableIndex)
			op.U2 = uint64(o.DstTableIndex)
		case wazeroir.OperationRefFunc:
			op.U1 = uint64(o.FunctionIndex)
		case wazeroir.OperationTableGet:
			op.U1 = uint64(o.TableIndex)
		case wazeroir.OperationTableSet:
			op.U1 = uint64(o.TableIndex)
		case wazeroir.OperationTableSize:
			op.U1 = uint64(o.TableIndex)
		case wazeroir.OperationTableGrow:
			op.U1 = uint64(o.TableIndex)
		case wazeroir.OperationTableFill:
			op.U1 = uint64(o.TableIndex)
		case wazeroir.OperationV128Const:
			op.U1 = o.Lo
			op.U2 = o.Hi
		case wazeroir.OperationV128Add:
			op.B1 = o.Shape
		case wazeroir.OperationV128Sub:
			op.B1 = o.Shape
		case wazeroir.OperationV128Load:
			op.B1 = o.Type
			op.U1 = uint64(o.Arg.Alignment)
			op.U2 = uint64(o.Arg.Offset)
		case wazeroir.OperationV128LoadLane:
			op.B1 = o.LaneSize
			op.B2 = o.LaneIndex
			op.U1 = uint64(o.Arg.Alignment)
			op.U2 = uint64(o.Arg.Offset)
		case wazeroir.OperationV128Store:
			op.U1 = uint64(o.Arg.Alignment)
			op.U2 = uint64(o.Arg.Offset)
		case wazeroir.OperationV128StoreLane:
			op.B1 = o.LaneSize
			op.B2 = o.LaneIndex
			op.U1 = uint64(o.Arg.Alignment)
			op.U2 = uint64(o.Arg.Offset)
		case wazeroir.OperationV128ExtractLane:
			op.B1 = o.Shape
			op.B2 = o.LaneIndex
			op.B3 = o.Signed
		case wazeroir.OperationV128ReplaceLane:
			op.B1 = o.Shape
			op.B2 = o.LaneIndex
		case wazeroir.OperationV128Splat:
			op.B1 = o.Shape
		case wazeroir.OperationV128Shuffle:
			op.Us = make([]uint64, 16)
			for i, l := range o.Lanes {
				op.Us[i] = uint64(l)
			}
		case wazeroir.OperationV128Swizzle:
		case wazeroir.OperationV128AnyTrue:
		case wazeroir.OperationV128AllTrue:
			op.B1 = o.Shape
		case wazeroir.OperationV128BitMask:
			op.B1 = o.Shape
		case wazeroir.OperationV128And:
		case wazeroir.OperationV128Not:
		case wazeroir.OperationV128Or:
		case wazeroir.OperationV128Xor:
		case wazeroir.OperationV128Bitselect:
		case wazeroir.OperationV128AndNot:
		case wazeroir.OperationV128Shr:
			op.B1 = o.Shape
			op.B3 = o.Signed
		case wazeroir.OperationV128Shl:
			op.B1 = o.Shape
		case wazeroir.OperationV128Cmp:
			op.B1 = o.Type
		case wazeroir.OperationV128AddSat:
			op.B1 = o.Shape
			op.B3 = o.Signed
		case wazeroir.OperationV128SubSat:
			op.B1 = o.Shape
			op.B3 = o.Signed
		case wazeroir.OperationV128Mul:
			op.B1 = o.Shape
		case wazeroir.OperationV128Div:
			op.B1 = o.Shape
		case wazeroir.OperationV128Neg:
			op.B1 = o.Shape
		case wazeroir.OperationV128Sqrt:
			op.B1 = o.Shape
		case wazeroir.OperationV128Abs:
			op.B1 = o.Shape
		case wazeroir.OperationV128Popcnt:
		case wazeroir.OperationV128Min:
			op.B1 = o.Shape
			op.B3 = o.Signed
		case wazeroir.OperationV128Max:
			op.B1 = o.Shape
			op.B3 = o.Signed
		case wazeroir.OperationV128AvgrU:
			op.B1 = o.Shape
		case wazeroir.OperationV128Pmin:
			op.B1 = o.Shape
		case wazeroir.OperationV128Pmax:
			op.B1 = o.Shape
		case wazeroir.OperationV128Ceil:
			op.B1 = o.Shape
		case wazeroir.OperationV128Floor:
			op.B1 = o.Shape
		case wazeroir.OperationV128Trunc:
			op.B1 = o.Shape
		case wazeroir.OperationV128Nearest:
			op.B1 = o.Shape
		case wazeroir.OperationV128Extend:
			op.B1 = o.OriginShape
			if o.Signed {
				op.B2 = 1
			}
			op.B3 = o.UseLow
		case wazeroir.OperationV128ExtMul:
			op.B1 = o.OriginShape
			if o.Signed {
				op.B2 = 1
			}
			op.B3 = o.UseLow
		case wazeroir.OperationV128Q15mulrSatS:
		case wazeroir.OperationV128ExtAddPairwise:
			op.B1 = o.OriginShape
			op.B3 = o.Signed
		case wazeroir.OperationV128FloatPromote:
		case wazeroir.OperationV128FloatDemote:
		case wazeroir.OperationV128FConvertFromI:
			op.B1 = o.DestinationShape
			op.B3 = o.Signed
		case wazeroir.OperationV128Dot:
		case wazeroir.OperationV128Narrow:
			op.B1 = o.OriginShape
			op.B3 = o.Signed
		case wazeroir.OperationV128ITruncSatFromF:
<<<<<<< HEAD
			op.B1 = o.OriginShape
			op.B3 = o.Signed
=======
			op.b1 = o.OriginShape
			op.b3 = o.Signed
		case wazeroir.OperationUnion:
			op.us = o.Us
			op.u1 = o.U1
			op.u2 = o.U2
>>>>>>> 611be706
		default:
			panic(fmt.Errorf("BUG: unimplemented operation %s", op.KindOp.String()))
		}
		ret.body = append(ret.body, op)
	}

	if len(onLabelAddressResolved) > 0 {
		keys := make([]wazeroir.LabelID, 0, len(onLabelAddressResolved))
		for id := range onLabelAddressResolved {
			keys = append(keys, id)
		}
		return nil, fmt.Errorf("labels are not defined: %v", keys)
	}
	return ret, nil
}

// ResolveImportedFunction implements wasm.ModuleEngine.
func (e *moduleEngine) ResolveImportedFunction(index, indexInImportedModule wasm.Index, importedModuleEngine wasm.ModuleEngine) {
	imported := importedModuleEngine.(*moduleEngine)
	e.functions[index] = imported.functions[indexInImportedModule]
	e.functions[index].index = index
}

// FunctionInstanceReference implements the same method as documented on wasm.ModuleEngine.
func (e *moduleEngine) FunctionInstanceReference(funcIndex wasm.Index) wasm.Reference {
	return uintptr(unsafe.Pointer(&e.functions[funcIndex]))
}

// NewFunction implements the same method as documented on wasm.ModuleEngine.
func (e *moduleEngine) NewFunction(index wasm.Index) (ce api.Function) {
	// Note: The input parameters are pre-validated, so a compiled function is only absent on close. Updates to
	// code on close aren't locked, neither is this read.
	compiled := &e.functions[index]
	return e.newCallEngine(compiled)
}

// LookupFunction implements the same method as documented on wasm.ModuleEngine.
func (e *moduleEngine) LookupFunction(t *wasm.TableInstance, typeId wasm.FunctionTypeID, tableOffset wasm.Index) (idx wasm.Index, err error) {
	if tableOffset >= uint32(len(t.References)) {
		err = wasmruntime.ErrRuntimeInvalidTableAccess
		return
	}
	rawPtr := t.References[tableOffset]
	if rawPtr == 0 {
		err = wasmruntime.ErrRuntimeInvalidTableAccess
		return
	}

	tf := functionFromUintptr(rawPtr)
	if tf.typeID != typeId {
		err = wasmruntime.ErrRuntimeIndirectCallTypeMismatch
		return
	}
	idx = tf.index
	return
}

// Definition implements the same method as documented on api.Function.
func (ce *callEngine) Definition() api.FunctionDefinition {
	return ce.compiled.def
}

// Call implements the same method as documented on api.Function.
func (ce *callEngine) Call(ctx context.Context, params ...uint64) (results []uint64, err error) {
	return ce.call(ctx, ce.compiled, params)
}

func (ce *callEngine) call(ctx context.Context, tf *function, params []uint64) (results []uint64, err error) {
	m := ce.compiled.moduleInstance
	if ce.compiled.parent.ensureTermination {
		select {
		case <-ctx.Done():
			// If the provided context is already done, close the call context
			// and return the error.
			m.CloseWithCtxErr(ctx)
			return nil, m.FailIfClosed()
		default:
		}
	}

	ft := tf.funcType
	paramSignature := ft.ParamNumInUint64
	paramCount := len(params)
	if paramSignature != paramCount {
		return nil, fmt.Errorf("expected %d params, but passed %d", paramSignature, paramCount)
	}

	defer func() {
		// If the module closed during the call, and the call didn't err for another reason, set an ExitError.
		if err == nil {
			err = m.FailIfClosed()
		}
		// TODO: ^^ Will not fail if the function was imported from a closed module.

		if v := recover(); v != nil {
			err = ce.recoverOnCall(v)
		}
	}()

	for _, param := range params {
		ce.pushValue(param)
	}

	if ce.compiled.parent.ensureTermination {
		done := m.CloseModuleOnCanceledOrTimeout(ctx)
		defer done()
	}

	ce.callFunction(ctx, m, tf)

	// This returns a safe copy of the results, instead of a slice view. If we
	// returned a re-slice, the caller could accidentally or purposefully
	// corrupt the stack of subsequent calls.
	results = wasm.PopValues(ft.ResultNumInUint64, ce.popValue)
	return
}

// recoverOnCall takes the recovered value `recoverOnCall`, and wraps it
// with the call frame stack traces. Also, reset the state of callEngine
// so that it can be used for the subsequent calls.
func (ce *callEngine) recoverOnCall(v interface{}) (err error) {
	builder := wasmdebug.NewErrorBuilder()
	frameCount := len(ce.frames)
	for i := 0; i < frameCount; i++ {
		frame := ce.popFrame()
		f := frame.f
		def := f.def
		var sources []string
		if body := frame.f.parent.body; body != nil {
			sources = frame.f.parent.source.DWARFLines.Line(body[frame.pc].SourcePC)
		}
		builder.AddFrame(def.DebugName(), def.ParamTypes(), def.ResultTypes(), sources)
	}
	err = builder.FromRecovered(v)

	// Allows the reuse of CallEngine.
	ce.stack, ce.frames = ce.stack[:0], ce.frames[:0]
	return
}

func (ce *callEngine) callFunction(ctx context.Context, m *wasm.ModuleInstance, f *function) {
	if f.parent.hostFn != nil {
		ce.callGoFuncWithStack(ctx, m, f)
	} else if lsn := f.parent.listener; lsn != nil {
		ce.callNativeFuncWithListener(ctx, m, f, lsn)
	} else {
		ce.callNativeFunc(ctx, m, f)
	}
}

func (ce *callEngine) callGoFunc(ctx context.Context, m *wasm.ModuleInstance, f *function, stack []uint64) {
	def, typ := f.def, f.funcType
	lsn := f.parent.listener
	if lsn != nil {
		params := stack[:typ.ParamNumInUint64]
		ctx = lsn.Before(ctx, m, def, params)
	}
	frame := &callFrame{f: f}
	ce.pushFrame(frame)

	fn := f.parent.hostFn
	switch fn := fn.(type) {
	case api.GoModuleFunction:
		fn.Call(ctx, m, stack)
	case api.GoFunction:
		fn.Call(ctx, stack)
	}

	ce.popFrame()
	if lsn != nil {
		// TODO: This doesn't get the error due to use of panic to propagate them.
		results := stack[:typ.ResultNumInUint64]
		lsn.After(ctx, m, def, nil, results)
	}
}

func (ce *callEngine) callNativeFunc(ctx context.Context, m *wasm.ModuleInstance, f *function) {
	frame := &callFrame{f: f}
	moduleInst := f.moduleInstance
	functions := moduleInst.Engine.(*moduleEngine).functions
	memoryInst := moduleInst.MemoryInstance
	globals := moduleInst.Globals
	tables := moduleInst.Tables
	typeIDs := moduleInst.TypeIDs
	dataInstances := moduleInst.DataInstances
	elementInstances := moduleInst.ElementInstances
	ce.pushFrame(frame)
	body := frame.f.parent.body
	bodyLen := uint64(len(body))
	for frame.pc < bodyLen {
		op := body[frame.pc]
		// TODO: add description of each operation/case
		// on, for example, how many args are used,
		// how the stack is modified, etc.
		switch op.KindOp {
		case wazeroir.OperationKindBuiltinFunctionCheckExitCode:
			if err := m.FailIfClosed(); err != nil {
				panic(err)
			}
			frame.pc++
		case wazeroir.OperationKindUnreachable:
			panic(wasmruntime.ErrRuntimeUnreachable)
		case wazeroir.OperationKindBr:
			frame.pc = op.U1
		case wazeroir.OperationKindBrIf:
			if ce.popValue() > 0 {
				ce.drop(op.Rs[0])
				frame.pc = op.Us[0]
			} else {
				ce.drop(op.Rs[1])
				frame.pc = op.Us[1]
			}
		case wazeroir.OperationKindBrTable:
			if v := uint64(ce.popValue()); v < uint64(len(op.Us)-1) {
				ce.drop(op.Rs[v+1])
				frame.pc = op.Us[v+1]
			} else {
				// Default branch.
				ce.drop(op.Rs[0])
				frame.pc = op.Us[0]
			}
		case wazeroir.OperationKindCall:
			ce.callFunction(ctx, f.moduleInstance, &functions[op.U1])
			frame.pc++
		case wazeroir.OperationKindCallIndirect:
			offset := ce.popValue()
			table := tables[op.U2]
			if offset >= uint64(len(table.References)) {
				panic(wasmruntime.ErrRuntimeInvalidTableAccess)
			}
			rawPtr := table.References[offset]
			if rawPtr == 0 {
				panic(wasmruntime.ErrRuntimeInvalidTableAccess)
			}

			tf := functionFromUintptr(rawPtr)
			if tf.typeID != typeIDs[op.U1] {
				panic(wasmruntime.ErrRuntimeIndirectCallTypeMismatch)
			}

			ce.callFunction(ctx, f.moduleInstance, tf)
			frame.pc++
		case wazeroir.OperationKindDrop:
			ce.drop(op.Rs[0])
			frame.pc++
		case wazeroir.OperationKindSelect:
			c := ce.popValue()
			if op.B3 { // Target is vector.
				x2Hi, x2Lo := ce.popValue(), ce.popValue()
				if c == 0 {
					_, _ = ce.popValue(), ce.popValue() // discard the x1's lo and hi bits.
					ce.pushValue(x2Lo)
					ce.pushValue(x2Hi)
				}
			} else {
				v2 := ce.popValue()
				if c == 0 {
					_ = ce.popValue()
					ce.pushValue(v2)
				}
			}
			frame.pc++
		case wazeroir.OperationKindPick:
			index := len(ce.stack) - 1 - int(op.U1)
			ce.pushValue(ce.stack[index])
			if op.B3 { // V128 value target.
				ce.pushValue(ce.stack[index+1])
			}
			frame.pc++
		case wazeroir.OperationKindSet:
			if op.B3 { // V128 value target.
				lowIndex := len(ce.stack) - 1 - int(op.U1)
				highIndex := lowIndex + 1
				hi, lo := ce.popValue(), ce.popValue()
				ce.stack[lowIndex], ce.stack[highIndex] = lo, hi
			} else {
				index := len(ce.stack) - 1 - int(op.U1)
				ce.stack[index] = ce.popValue()
			}
			frame.pc++
		case wazeroir.OperationKindGlobalGet:
			g := globals[op.U1]
			ce.pushValue(g.Val)
			if g.Type.ValType == wasm.ValueTypeV128 {
				ce.pushValue(g.ValHi)
			}
			frame.pc++
		case wazeroir.OperationKindGlobalSet:
			g := globals[op.U1]
			if g.Type.ValType == wasm.ValueTypeV128 {
				g.ValHi = ce.popValue()
			}
			g.Val = ce.popValue()
			frame.pc++
		case wazeroir.OperationKindLoad:
			offset := ce.popMemoryOffset(op)
			switch wazeroir.UnsignedType(op.B1) {
			case wazeroir.UnsignedTypeI32, wazeroir.UnsignedTypeF32:
				if val, ok := memoryInst.ReadUint32Le(offset); !ok {
					panic(wasmruntime.ErrRuntimeOutOfBoundsMemoryAccess)
				} else {
					ce.pushValue(uint64(val))
				}
			case wazeroir.UnsignedTypeI64, wazeroir.UnsignedTypeF64:
				if val, ok := memoryInst.ReadUint64Le(offset); !ok {
					panic(wasmruntime.ErrRuntimeOutOfBoundsMemoryAccess)
				} else {
					ce.pushValue(val)
				}
			}
			frame.pc++
		case wazeroir.OperationKindLoad8:
			val, ok := memoryInst.ReadByte(ce.popMemoryOffset(op))
			if !ok {
				panic(wasmruntime.ErrRuntimeOutOfBoundsMemoryAccess)
			}

			switch wazeroir.SignedInt(op.B1) {
			case wazeroir.SignedInt32:
				ce.pushValue(uint64(uint32(int8(val))))
			case wazeroir.SignedInt64:
				ce.pushValue(uint64(int8(val)))
			case wazeroir.SignedUint32, wazeroir.SignedUint64:
				ce.pushValue(uint64(val))
			}
			frame.pc++
		case wazeroir.OperationKindLoad16:

			val, ok := memoryInst.ReadUint16Le(ce.popMemoryOffset(op))
			if !ok {
				panic(wasmruntime.ErrRuntimeOutOfBoundsMemoryAccess)
			}

			switch wazeroir.SignedInt(op.B1) {
			case wazeroir.SignedInt32:
				ce.pushValue(uint64(uint32(int16(val))))
			case wazeroir.SignedInt64:
				ce.pushValue(uint64(int16(val)))
			case wazeroir.SignedUint32, wazeroir.SignedUint64:
				ce.pushValue(uint64(val))
			}
			frame.pc++
		case wazeroir.OperationKindLoad32:
			val, ok := memoryInst.ReadUint32Le(ce.popMemoryOffset(op))
			if !ok {
				panic(wasmruntime.ErrRuntimeOutOfBoundsMemoryAccess)
			}

			if op.B1 == 1 { // Signed
				ce.pushValue(uint64(int32(val)))
			} else {
				ce.pushValue(uint64(val))
			}
			frame.pc++
		case wazeroir.OperationKindStore:
			val := ce.popValue()
			offset := ce.popMemoryOffset(op)
			switch wazeroir.UnsignedType(op.B1) {
			case wazeroir.UnsignedTypeI32, wazeroir.UnsignedTypeF32:
				if !memoryInst.WriteUint32Le(offset, uint32(val)) {
					panic(wasmruntime.ErrRuntimeOutOfBoundsMemoryAccess)
				}
			case wazeroir.UnsignedTypeI64, wazeroir.UnsignedTypeF64:
				if !memoryInst.WriteUint64Le(offset, val) {
					panic(wasmruntime.ErrRuntimeOutOfBoundsMemoryAccess)
				}
			}
			frame.pc++
		case wazeroir.OperationKindStore8:
			val := byte(ce.popValue())
			offset := ce.popMemoryOffset(op)
			if !memoryInst.WriteByte(offset, val) {
				panic(wasmruntime.ErrRuntimeOutOfBoundsMemoryAccess)
			}
			frame.pc++
		case wazeroir.OperationKindStore16:
			val := uint16(ce.popValue())
			offset := ce.popMemoryOffset(op)
			if !memoryInst.WriteUint16Le(offset, val) {
				panic(wasmruntime.ErrRuntimeOutOfBoundsMemoryAccess)
			}
			frame.pc++
		case wazeroir.OperationKindStore32:
			val := uint32(ce.popValue())
			offset := ce.popMemoryOffset(op)
			if !memoryInst.WriteUint32Le(offset, val) {
				panic(wasmruntime.ErrRuntimeOutOfBoundsMemoryAccess)
			}
			frame.pc++
		case wazeroir.OperationKindMemorySize:
			ce.pushValue(uint64(memoryInst.PageSize()))
			frame.pc++
		case wazeroir.OperationKindMemoryGrow:
			n := ce.popValue()
			if res, ok := memoryInst.Grow(uint32(n)); !ok {
				ce.pushValue(uint64(0xffffffff)) // = -1 in signed 32-bit integer.
			} else {
				ce.pushValue(uint64(res))
			}
			frame.pc++
		case wazeroir.OperationKindConstI32, wazeroir.OperationKindConstI64,
			wazeroir.OperationKindConstF32, wazeroir.OperationKindConstF64:
			ce.pushValue(op.U1)
			frame.pc++
		case wazeroir.OperationKindEq:
			var b bool
			switch wazeroir.UnsignedType(op.B1) {
			case wazeroir.UnsignedTypeI32:
				v2, v1 := ce.popValue(), ce.popValue()
				b = uint32(v1) == uint32(v2)
			case wazeroir.UnsignedTypeI64:
				v2, v1 := ce.popValue(), ce.popValue()
				b = v1 == v2
			case wazeroir.UnsignedTypeF32:
				v2, v1 := ce.popValue(), ce.popValue()
				b = math.Float32frombits(uint32(v2)) == math.Float32frombits(uint32(v1))
			case wazeroir.UnsignedTypeF64:
				v2, v1 := ce.popValue(), ce.popValue()
				b = math.Float64frombits(v2) == math.Float64frombits(v1)
			}
			if b {
				ce.pushValue(1)
			} else {
				ce.pushValue(0)
			}
			frame.pc++
		case wazeroir.OperationKindNe:
			var b bool
			switch wazeroir.UnsignedType(op.B1) {
			case wazeroir.UnsignedTypeI32, wazeroir.UnsignedTypeI64:
				v2, v1 := ce.popValue(), ce.popValue()
				b = v1 != v2
			case wazeroir.UnsignedTypeF32:
				v2, v1 := ce.popValue(), ce.popValue()
				b = math.Float32frombits(uint32(v2)) != math.Float32frombits(uint32(v1))
			case wazeroir.UnsignedTypeF64:
				v2, v1 := ce.popValue(), ce.popValue()
				b = math.Float64frombits(v2) != math.Float64frombits(v1)
			}
			if b {
				ce.pushValue(1)
			} else {
				ce.pushValue(0)
			}
			frame.pc++
		case wazeroir.OperationKindEqz:
			if ce.popValue() == 0 {
				ce.pushValue(1)
			} else {
				ce.pushValue(0)
			}
			frame.pc++
		case wazeroir.OperationKindLt:
			v2 := ce.popValue()
			v1 := ce.popValue()
			var b bool
			switch wazeroir.SignedType(op.B1) {
			case wazeroir.SignedTypeInt32:
				b = int32(v1) < int32(v2)
			case wazeroir.SignedTypeInt64:
				b = int64(v1) < int64(v2)
			case wazeroir.SignedTypeUint32, wazeroir.SignedTypeUint64:
				b = v1 < v2
			case wazeroir.SignedTypeFloat32:
				b = math.Float32frombits(uint32(v1)) < math.Float32frombits(uint32(v2))
			case wazeroir.SignedTypeFloat64:
				b = math.Float64frombits(v1) < math.Float64frombits(v2)
			}
			if b {
				ce.pushValue(1)
			} else {
				ce.pushValue(0)
			}
			frame.pc++
		case wazeroir.OperationKindGt:
			v2 := ce.popValue()
			v1 := ce.popValue()
			var b bool
			switch wazeroir.SignedType(op.B1) {
			case wazeroir.SignedTypeInt32:
				b = int32(v1) > int32(v2)
			case wazeroir.SignedTypeInt64:
				b = int64(v1) > int64(v2)
			case wazeroir.SignedTypeUint32, wazeroir.SignedTypeUint64:
				b = v1 > v2
			case wazeroir.SignedTypeFloat32:
				b = math.Float32frombits(uint32(v1)) > math.Float32frombits(uint32(v2))
			case wazeroir.SignedTypeFloat64:
				b = math.Float64frombits(v1) > math.Float64frombits(v2)
			}
			if b {
				ce.pushValue(1)
			} else {
				ce.pushValue(0)
			}
			frame.pc++
		case wazeroir.OperationKindLe:
			v2 := ce.popValue()
			v1 := ce.popValue()
			var b bool
			switch wazeroir.SignedType(op.B1) {
			case wazeroir.SignedTypeInt32:
				b = int32(v1) <= int32(v2)
			case wazeroir.SignedTypeInt64:
				b = int64(v1) <= int64(v2)
			case wazeroir.SignedTypeUint32, wazeroir.SignedTypeUint64:
				b = v1 <= v2
			case wazeroir.SignedTypeFloat32:
				b = math.Float32frombits(uint32(v1)) <= math.Float32frombits(uint32(v2))
			case wazeroir.SignedTypeFloat64:
				b = math.Float64frombits(v1) <= math.Float64frombits(v2)
			}
			if b {
				ce.pushValue(1)
			} else {
				ce.pushValue(0)
			}
			frame.pc++
		case wazeroir.OperationKindGe:
			v2 := ce.popValue()
			v1 := ce.popValue()
			var b bool
			switch wazeroir.SignedType(op.B1) {
			case wazeroir.SignedTypeInt32:
				b = int32(v1) >= int32(v2)
			case wazeroir.SignedTypeInt64:
				b = int64(v1) >= int64(v2)
			case wazeroir.SignedTypeUint32, wazeroir.SignedTypeUint64:
				b = v1 >= v2
			case wazeroir.SignedTypeFloat32:
				b = math.Float32frombits(uint32(v1)) >= math.Float32frombits(uint32(v2))
			case wazeroir.SignedTypeFloat64:
				b = math.Float64frombits(v1) >= math.Float64frombits(v2)
			}
			if b {
				ce.pushValue(1)
			} else {
				ce.pushValue(0)
			}
			frame.pc++
		case wazeroir.OperationKindAdd:
			v2 := ce.popValue()
			v1 := ce.popValue()
			switch wazeroir.UnsignedType(op.B1) {
			case wazeroir.UnsignedTypeI32:
				v := uint32(v1) + uint32(v2)
				ce.pushValue(uint64(v))
			case wazeroir.UnsignedTypeI64:
				ce.pushValue(v1 + v2)
			case wazeroir.UnsignedTypeF32:
				ce.pushValue(addFloat32bits(uint32(v1), uint32(v2)))
			case wazeroir.UnsignedTypeF64:
				v := math.Float64frombits(v1) + math.Float64frombits(v2)
				ce.pushValue(math.Float64bits(v))
			}
			frame.pc++
		case wazeroir.OperationKindSub:
			v2 := ce.popValue()
			v1 := ce.popValue()
			switch wazeroir.UnsignedType(op.B1) {
			case wazeroir.UnsignedTypeI32:
				ce.pushValue(uint64(uint32(v1) - uint32(v2)))
			case wazeroir.UnsignedTypeI64:
				ce.pushValue(v1 - v2)
			case wazeroir.UnsignedTypeF32:
				ce.pushValue(subFloat32bits(uint32(v1), uint32(v2)))
			case wazeroir.UnsignedTypeF64:
				v := math.Float64frombits(v1) - math.Float64frombits(v2)
				ce.pushValue(math.Float64bits(v))
			}
			frame.pc++
		case wazeroir.OperationKindMul:
			v2 := ce.popValue()
			v1 := ce.popValue()
			switch wazeroir.UnsignedType(op.B1) {
			case wazeroir.UnsignedTypeI32:
				ce.pushValue(uint64(uint32(v1) * uint32(v2)))
			case wazeroir.UnsignedTypeI64:
				ce.pushValue(v1 * v2)
			case wazeroir.UnsignedTypeF32:
				ce.pushValue(mulFloat32bits(uint32(v1), uint32(v2)))
			case wazeroir.UnsignedTypeF64:
				v := math.Float64frombits(v2) * math.Float64frombits(v1)
				ce.pushValue(math.Float64bits(v))
			}
			frame.pc++
		case wazeroir.OperationKindClz:
			v := ce.popValue()
			if op.B1 == 0 {
				// UnsignedInt32
				ce.pushValue(uint64(bits.LeadingZeros32(uint32(v))))
			} else {
				// UnsignedInt64
				ce.pushValue(uint64(bits.LeadingZeros64(v)))
			}
			frame.pc++
		case wazeroir.OperationKindCtz:
			v := ce.popValue()
			if op.B1 == 0 {
				// UnsignedInt32
				ce.pushValue(uint64(bits.TrailingZeros32(uint32(v))))
			} else {
				// UnsignedInt64
				ce.pushValue(uint64(bits.TrailingZeros64(v)))
			}
			frame.pc++
		case wazeroir.OperationKindPopcnt:
			v := ce.popValue()
			if op.B1 == 0 {
				// UnsignedInt32
				ce.pushValue(uint64(bits.OnesCount32(uint32(v))))
			} else {
				// UnsignedInt64
				ce.pushValue(uint64(bits.OnesCount64(v)))
			}
			frame.pc++
		case wazeroir.OperationKindDiv:
			// If an integer, check we won't divide by zero.
			t := wazeroir.SignedType(op.B1)
			v2, v1 := ce.popValue(), ce.popValue()
			switch t {
			case wazeroir.SignedTypeFloat32, wazeroir.SignedTypeFloat64: // not integers
			default:
				if v2 == 0 {
					panic(wasmruntime.ErrRuntimeIntegerDivideByZero)
				}
			}

			switch t {
			case wazeroir.SignedTypeInt32:
				d := int32(v2)
				n := int32(v1)
				if n == math.MinInt32 && d == -1 {
					panic(wasmruntime.ErrRuntimeIntegerOverflow)
				}
				ce.pushValue(uint64(uint32(n / d)))
			case wazeroir.SignedTypeInt64:
				d := int64(v2)
				n := int64(v1)
				if n == math.MinInt64 && d == -1 {
					panic(wasmruntime.ErrRuntimeIntegerOverflow)
				}
				ce.pushValue(uint64(n / d))
			case wazeroir.SignedTypeUint32:
				d := uint32(v2)
				n := uint32(v1)
				ce.pushValue(uint64(n / d))
			case wazeroir.SignedTypeUint64:
				d := v2
				n := v1
				ce.pushValue(n / d)
			case wazeroir.SignedTypeFloat32:
				ce.pushValue(divFloat32bits(uint32(v1), uint32(v2)))
			case wazeroir.SignedTypeFloat64:
				ce.pushValue(math.Float64bits(math.Float64frombits(v1) / math.Float64frombits(v2)))
			}
			frame.pc++
		case wazeroir.OperationKindRem:
			v2, v1 := ce.popValue(), ce.popValue()
			if v2 == 0 {
				panic(wasmruntime.ErrRuntimeIntegerDivideByZero)
			}
			switch wazeroir.SignedInt(op.B1) {
			case wazeroir.SignedInt32:
				d := int32(v2)
				n := int32(v1)
				ce.pushValue(uint64(uint32(n % d)))
			case wazeroir.SignedInt64:
				d := int64(v2)
				n := int64(v1)
				ce.pushValue(uint64(n % d))
			case wazeroir.SignedUint32:
				d := uint32(v2)
				n := uint32(v1)
				ce.pushValue(uint64(n % d))
			case wazeroir.SignedUint64:
				d := v2
				n := v1
				ce.pushValue(n % d)
			}
			frame.pc++
		case wazeroir.OperationKindAnd:
			v2 := ce.popValue()
			v1 := ce.popValue()
			if op.B1 == 0 {
				// UnsignedInt32
				ce.pushValue(uint64(uint32(v2) & uint32(v1)))
			} else {
				// UnsignedInt64
				ce.pushValue(uint64(v2 & v1))
			}
			frame.pc++
		case wazeroir.OperationKindOr:
			v2 := ce.popValue()
			v1 := ce.popValue()
			if op.B1 == 0 {
				// UnsignedInt32
				ce.pushValue(uint64(uint32(v2) | uint32(v1)))
			} else {
				// UnsignedInt64
				ce.pushValue(uint64(v2 | v1))
			}
			frame.pc++
		case wazeroir.OperationKindXor:
			v2 := ce.popValue()
			v1 := ce.popValue()
			if op.B1 == 0 {
				// UnsignedInt32
				ce.pushValue(uint64(uint32(v2) ^ uint32(v1)))
			} else {
				// UnsignedInt64
				ce.pushValue(uint64(v2 ^ v1))
			}
			frame.pc++
		case wazeroir.OperationKindShl:
			v2 := ce.popValue()
			v1 := ce.popValue()
			if op.B1 == 0 {
				// UnsignedInt32
				ce.pushValue(uint64(uint32(v1) << (uint32(v2) % 32)))
			} else {
				// UnsignedInt64
				ce.pushValue(v1 << (v2 % 64))
			}
			frame.pc++
		case wazeroir.OperationKindShr:
			v2 := ce.popValue()
			v1 := ce.popValue()
			switch wazeroir.SignedInt(op.B1) {
			case wazeroir.SignedInt32:
				ce.pushValue(uint64(uint32(int32(v1) >> (uint32(v2) % 32))))
			case wazeroir.SignedInt64:
				ce.pushValue(uint64(int64(v1) >> (v2 % 64)))
			case wazeroir.SignedUint32:
				ce.pushValue(uint64(uint32(v1) >> (uint32(v2) % 32)))
			case wazeroir.SignedUint64:
				ce.pushValue(v1 >> (v2 % 64))
			}
			frame.pc++
		case wazeroir.OperationKindRotl:
			v2 := ce.popValue()
			v1 := ce.popValue()
			if op.B1 == 0 {
				// UnsignedInt32
				ce.pushValue(uint64(bits.RotateLeft32(uint32(v1), int(v2))))
			} else {
				// UnsignedInt64
				ce.pushValue(uint64(bits.RotateLeft64(v1, int(v2))))
			}
			frame.pc++
		case wazeroir.OperationKindRotr:
			v2 := ce.popValue()
			v1 := ce.popValue()
			if op.B1 == 0 {
				// UnsignedInt32
				ce.pushValue(uint64(bits.RotateLeft32(uint32(v1), -int(v2))))
			} else {
				// UnsignedInt64
				ce.pushValue(uint64(bits.RotateLeft64(v1, -int(v2))))
			}
			frame.pc++
		case wazeroir.OperationKindAbs:
			if op.B1 == 0 {
				// Float32
				const mask uint32 = 1 << 31
				ce.pushValue(uint64(uint32(ce.popValue()) &^ mask))
			} else {
				// Float64
				const mask uint64 = 1 << 63
				ce.pushValue(ce.popValue() &^ mask)
			}
			frame.pc++
		case wazeroir.OperationKindNeg:
			if op.B1 == 0 {
				// Float32
				v := -math.Float32frombits(uint32(ce.popValue()))
				ce.pushValue(uint64(math.Float32bits(v)))
			} else {
				// Float64
				v := -math.Float64frombits(ce.popValue())
				ce.pushValue(math.Float64bits(v))
			}
			frame.pc++
		case wazeroir.OperationKindCeil:
			if op.B1 == 0 {
				// Float32
				v := moremath.WasmCompatCeilF32(math.Float32frombits(uint32(ce.popValue())))
				ce.pushValue(uint64(math.Float32bits(v)))
			} else {
				// Float64
				v := moremath.WasmCompatCeilF64(math.Float64frombits(ce.popValue()))
				ce.pushValue(math.Float64bits(v))
			}
			frame.pc++
		case wazeroir.OperationKindFloor:
			if op.B1 == 0 {
				// Float32
				v := moremath.WasmCompatFloorF32(math.Float32frombits(uint32(ce.popValue())))
				ce.pushValue(uint64(math.Float32bits(v)))
			} else {
				// Float64
				v := moremath.WasmCompatFloorF64(math.Float64frombits(ce.popValue()))
				ce.pushValue(math.Float64bits(v))
			}
			frame.pc++
		case wazeroir.OperationKindTrunc:
			if op.B1 == 0 {
				// Float32
				v := moremath.WasmCompatTruncF32(math.Float32frombits(uint32(ce.popValue())))
				ce.pushValue(uint64(math.Float32bits(v)))
			} else {
				// Float64
				v := moremath.WasmCompatTruncF64(math.Float64frombits(ce.popValue()))
				ce.pushValue(math.Float64bits(v))
			}
			frame.pc++
		case wazeroir.OperationKindNearest:
			if op.B1 == 0 {
				// Float32
				f := math.Float32frombits(uint32(ce.popValue()))
				ce.pushValue(uint64(math.Float32bits(moremath.WasmCompatNearestF32(f))))
			} else {
				// Float64
				f := math.Float64frombits(ce.popValue())
				ce.pushValue(math.Float64bits(moremath.WasmCompatNearestF64(f)))
			}
			frame.pc++
		case wazeroir.OperationKindSqrt:
			if op.B1 == 0 {
				// Float32
				v := math.Sqrt(float64(math.Float32frombits(uint32(ce.popValue()))))
				ce.pushValue(uint64(math.Float32bits(float32(v))))
			} else {
				// Float64
				v := math.Sqrt(math.Float64frombits(ce.popValue()))
				ce.pushValue(math.Float64bits(v))
			}
			frame.pc++
		case wazeroir.OperationKindMin:
			if op.B1 == 0 {
				// Float32
				ce.pushValue(WasmCompatMin32bits(uint32(ce.popValue()), uint32(ce.popValue())))
			} else {
				v2 := math.Float64frombits(ce.popValue())
				v1 := math.Float64frombits(ce.popValue())
				ce.pushValue(math.Float64bits(moremath.WasmCompatMin64(v1, v2)))
			}
			frame.pc++
		case wazeroir.OperationKindMax:
			if op.B1 == 0 {
				ce.pushValue(WasmCompatMax32bits(uint32(ce.popValue()), uint32(ce.popValue())))
			} else {
				// Float64
				v2 := math.Float64frombits(ce.popValue())
				v1 := math.Float64frombits(ce.popValue())
				ce.pushValue(math.Float64bits(moremath.WasmCompatMax64(v1, v2)))
			}
			frame.pc++
		case wazeroir.OperationKindCopysign:
			if op.B1 == 0 {
				// Float32
				v2 := uint32(ce.popValue())
				v1 := uint32(ce.popValue())
				const signbit = 1 << 31
				ce.pushValue(uint64(v1&^signbit | v2&signbit))
			} else {
				// Float64
				v2 := ce.popValue()
				v1 := ce.popValue()
				const signbit = 1 << 63
				ce.pushValue(v1&^signbit | v2&signbit)
			}
			frame.pc++
		case wazeroir.OperationKindI32WrapFromI64:
			ce.pushValue(uint64(uint32(ce.popValue())))
			frame.pc++
		case wazeroir.OperationKindITruncFromF:
			if op.B1 == 0 {
				// Float32
				switch wazeroir.SignedInt(op.B2) {
				case wazeroir.SignedInt32:
					v := math.Trunc(float64(math.Float32frombits(uint32(ce.popValue()))))
					if math.IsNaN(v) { // NaN cannot be compared with themselves, so we have to use IsNaN
						if op.B3 {
							// non-trapping conversion must cast nan to zero.
							v = 0
						} else {
							panic(wasmruntime.ErrRuntimeInvalidConversionToInteger)
						}
					} else if v < math.MinInt32 || v > math.MaxInt32 {
						if op.B3 {
							// non-trapping conversion must "saturate" the value for overflowing sources.
							if v < 0 {
								v = math.MinInt32
							} else {
								v = math.MaxInt32
							}
						} else {
							panic(wasmruntime.ErrRuntimeIntegerOverflow)
						}
					}
					ce.pushValue(uint64(uint32(int32(v))))
				case wazeroir.SignedInt64:
					v := math.Trunc(float64(math.Float32frombits(uint32(ce.popValue()))))
					res := int64(v)
					if math.IsNaN(v) { // NaN cannot be compared with themselves, so we have to use IsNaN
						if op.B3 {
							// non-trapping conversion must cast nan to zero.
							res = 0
						} else {
							panic(wasmruntime.ErrRuntimeInvalidConversionToInteger)
						}
					} else if v < math.MinInt64 || v >= math.MaxInt64 {
						// Note: math.MaxInt64 is rounded up to math.MaxInt64+1 in 64-bit float representation,
						// and that's why we use '>=' not '>' to check overflow.
						if op.B3 {
							// non-trapping conversion must "saturate" the value for overflowing sources.
							if v < 0 {
								res = math.MinInt64
							} else {
								res = math.MaxInt64
							}
						} else {
							panic(wasmruntime.ErrRuntimeIntegerOverflow)
						}
					}
					ce.pushValue(uint64(res))
				case wazeroir.SignedUint32:
					v := math.Trunc(float64(math.Float32frombits(uint32(ce.popValue()))))
					if math.IsNaN(v) { // NaN cannot be compared with themselves, so we have to use IsNaN
						if op.B3 {
							// non-trapping conversion must cast nan to zero.
							v = 0
						} else {
							panic(wasmruntime.ErrRuntimeInvalidConversionToInteger)
						}
					} else if v < 0 || v > math.MaxUint32 {
						if op.B3 {
							// non-trapping conversion must "saturate" the value for overflowing source.
							if v < 0 {
								v = 0
							} else {
								v = math.MaxUint32
							}
						} else {
							panic(wasmruntime.ErrRuntimeIntegerOverflow)
						}
					}
					ce.pushValue(uint64(uint32(v)))
				case wazeroir.SignedUint64:
					v := math.Trunc(float64(math.Float32frombits(uint32(ce.popValue()))))
					res := uint64(v)
					if math.IsNaN(v) { // NaN cannot be compared with themselves, so we have to use IsNaN
						if op.B3 {
							// non-trapping conversion must cast nan to zero.
							res = 0
						} else {
							panic(wasmruntime.ErrRuntimeInvalidConversionToInteger)
						}
					} else if v < 0 || v >= math.MaxUint64 {
						// Note: math.MaxUint64 is rounded up to math.MaxUint64+1 in 64-bit float representation,
						// and that's why we use '>=' not '>' to check overflow.
						if op.B3 {
							// non-trapping conversion must "saturate" the value for overflowing source.
							if v < 0 {
								res = 0
							} else {
								res = math.MaxUint64
							}
						} else {
							panic(wasmruntime.ErrRuntimeIntegerOverflow)
						}
					}
					ce.pushValue(res)
				}
			} else {
				// Float64
				switch wazeroir.SignedInt(op.B2) {
				case wazeroir.SignedInt32:
					v := math.Trunc(math.Float64frombits(ce.popValue()))
					if math.IsNaN(v) { // NaN cannot be compared with themselves, so we have to use IsNaN
						if op.B3 {
							// non-trapping conversion must cast nan to zero.
							v = 0
						} else {
							panic(wasmruntime.ErrRuntimeInvalidConversionToInteger)
						}
					} else if v < math.MinInt32 || v > math.MaxInt32 {
						if op.B3 {
							// non-trapping conversion must "saturate" the value for overflowing source.
							if v < 0 {
								v = math.MinInt32
							} else {
								v = math.MaxInt32
							}
						} else {
							panic(wasmruntime.ErrRuntimeIntegerOverflow)
						}
					}
					ce.pushValue(uint64(uint32(int32(v))))
				case wazeroir.SignedInt64:
					v := math.Trunc(math.Float64frombits(ce.popValue()))
					res := int64(v)
					if math.IsNaN(v) { // NaN cannot be compared with themselves, so we have to use IsNaN
						if op.B3 {
							// non-trapping conversion must cast nan to zero.
							res = 0
						} else {
							panic(wasmruntime.ErrRuntimeInvalidConversionToInteger)
						}
					} else if v < math.MinInt64 || v >= math.MaxInt64 {
						// Note: math.MaxInt64 is rounded up to math.MaxInt64+1 in 64-bit float representation,
						// and that's why we use '>=' not '>' to check overflow.
						if op.B3 {
							// non-trapping conversion must "saturate" the value for overflowing source.
							if v < 0 {
								res = math.MinInt64
							} else {
								res = math.MaxInt64
							}
						} else {
							panic(wasmruntime.ErrRuntimeIntegerOverflow)
						}
					}
					ce.pushValue(uint64(res))
				case wazeroir.SignedUint32:
					v := math.Trunc(math.Float64frombits(ce.popValue()))
					if math.IsNaN(v) { // NaN cannot be compared with themselves, so we have to use IsNaN
						if op.B3 {
							// non-trapping conversion must cast nan to zero.
							v = 0
						} else {
							panic(wasmruntime.ErrRuntimeInvalidConversionToInteger)
						}
					} else if v < 0 || v > math.MaxUint32 {
						if op.B3 {
							// non-trapping conversion must "saturate" the value for overflowing source.
							if v < 0 {
								v = 0
							} else {
								v = math.MaxUint32
							}
						} else {
							panic(wasmruntime.ErrRuntimeIntegerOverflow)
						}
					}
					ce.pushValue(uint64(uint32(v)))
				case wazeroir.SignedUint64:
					v := math.Trunc(math.Float64frombits(ce.popValue()))
					res := uint64(v)
					if math.IsNaN(v) { // NaN cannot be compared with themselves, so we have to use IsNaN
						if op.B3 {
							// non-trapping conversion must cast nan to zero.
							res = 0
						} else {
							panic(wasmruntime.ErrRuntimeInvalidConversionToInteger)
						}
					} else if v < 0 || v >= math.MaxUint64 {
						// Note: math.MaxUint64 is rounded up to math.MaxUint64+1 in 64-bit float representation,
						// and that's why we use '>=' not '>' to check overflow.
						if op.B3 {
							// non-trapping conversion must "saturate" the value for overflowing source.
							if v < 0 {
								res = 0
							} else {
								res = math.MaxUint64
							}
						} else {
							panic(wasmruntime.ErrRuntimeIntegerOverflow)
						}
					}
					ce.pushValue(res)
				}
			}
			frame.pc++
		case wazeroir.OperationKindFConvertFromI:
			switch wazeroir.SignedInt(op.B1) {
			case wazeroir.SignedInt32:
				if op.B2 == 0 {
					// Float32
					v := float32(int32(ce.popValue()))
					ce.pushValue(uint64(math.Float32bits(v)))
				} else {
					// Float64
					v := float64(int32(ce.popValue()))
					ce.pushValue(math.Float64bits(v))
				}
			case wazeroir.SignedInt64:
				if op.B2 == 0 {
					// Float32
					v := float32(int64(ce.popValue()))
					ce.pushValue(uint64(math.Float32bits(v)))
				} else {
					// Float64
					v := float64(int64(ce.popValue()))
					ce.pushValue(math.Float64bits(v))
				}
			case wazeroir.SignedUint32:
				if op.B2 == 0 {
					// Float32
					v := float32(uint32(ce.popValue()))
					ce.pushValue(uint64(math.Float32bits(v)))
				} else {
					// Float64
					v := float64(uint32(ce.popValue()))
					ce.pushValue(math.Float64bits(v))
				}
			case wazeroir.SignedUint64:
				if op.B2 == 0 {
					// Float32
					v := float32(ce.popValue())
					ce.pushValue(uint64(math.Float32bits(v)))
				} else {
					// Float64
					v := float64(ce.popValue())
					ce.pushValue(math.Float64bits(v))
				}
			}
			frame.pc++
		case wazeroir.OperationKindF32DemoteFromF64:
			v := float32(math.Float64frombits(ce.popValue()))
			ce.pushValue(uint64(math.Float32bits(v)))
			frame.pc++
		case wazeroir.OperationKindF64PromoteFromF32:
			v := float64(math.Float32frombits(uint32(ce.popValue())))
			ce.pushValue(math.Float64bits(v))
			frame.pc++
		case wazeroir.OperationKindExtend:
			if op.B1 == 1 {
				// Signed.
				v := int64(int32(ce.popValue()))
				ce.pushValue(uint64(v))
			} else {
				v := uint64(uint32(ce.popValue()))
				ce.pushValue(v)
			}
			frame.pc++
		case wazeroir.OperationKindSignExtend32From8:
			v := uint32(int8(ce.popValue()))
			ce.pushValue(uint64(v))
			frame.pc++
		case wazeroir.OperationKindSignExtend32From16:
			v := uint32(int16(ce.popValue()))
			ce.pushValue(uint64(v))
			frame.pc++
		case wazeroir.OperationKindSignExtend64From8:
			v := int64(int8(ce.popValue()))
			ce.pushValue(uint64(v))
			frame.pc++
		case wazeroir.OperationKindSignExtend64From16:
			v := int64(int16(ce.popValue()))
			ce.pushValue(uint64(v))
			frame.pc++
		case wazeroir.OperationKindSignExtend64From32:
			v := int64(int32(ce.popValue()))
			ce.pushValue(uint64(v))
			frame.pc++
		case wazeroir.OperationKindMemoryInit:
			dataInstance := dataInstances[op.U1]
			copySize := ce.popValue()
			inDataOffset := ce.popValue()
			inMemoryOffset := ce.popValue()
			if inDataOffset+copySize > uint64(len(dataInstance)) ||
				inMemoryOffset+copySize > uint64(len(memoryInst.Buffer)) {
				panic(wasmruntime.ErrRuntimeOutOfBoundsMemoryAccess)
			} else if copySize != 0 {
				copy(memoryInst.Buffer[inMemoryOffset:inMemoryOffset+copySize], dataInstance[inDataOffset:])
			}
			frame.pc++
		case wazeroir.OperationKindDataDrop:
			dataInstances[op.U1] = nil
			frame.pc++
		case wazeroir.OperationKindMemoryCopy:
			memLen := uint64(len(memoryInst.Buffer))
			copySize := ce.popValue()
			sourceOffset := ce.popValue()
			destinationOffset := ce.popValue()
			if sourceOffset+copySize > memLen || destinationOffset+copySize > memLen {
				panic(wasmruntime.ErrRuntimeOutOfBoundsMemoryAccess)
			} else if copySize != 0 {
				copy(memoryInst.Buffer[destinationOffset:],
					memoryInst.Buffer[sourceOffset:sourceOffset+copySize])
			}
			frame.pc++
		case wazeroir.OperationKindMemoryFill:
			fillSize := ce.popValue()
			value := byte(ce.popValue())
			offset := ce.popValue()
			if fillSize+offset > uint64(len(memoryInst.Buffer)) {
				panic(wasmruntime.ErrRuntimeOutOfBoundsMemoryAccess)
			} else if fillSize != 0 {
				// Uses the copy trick for faster filling buffer.
				// https://gist.github.com/taylorza/df2f89d5f9ab3ffd06865062a4cf015d
				buf := memoryInst.Buffer[offset : offset+fillSize]
				buf[0] = value
				for i := 1; i < len(buf); i *= 2 {
					copy(buf[i:], buf[:i])
				}
			}
			frame.pc++
		case wazeroir.OperationKindTableInit:
			elementInstance := elementInstances[op.U1]
			copySize := ce.popValue()
			inElementOffset := ce.popValue()
			inTableOffset := ce.popValue()
			table := tables[op.U2]
			if inElementOffset+copySize > uint64(len(elementInstance.References)) ||
				inTableOffset+copySize > uint64(len(table.References)) {
				panic(wasmruntime.ErrRuntimeInvalidTableAccess)
			} else if copySize != 0 {
				copy(table.References[inTableOffset:inTableOffset+copySize], elementInstance.References[inElementOffset:])
			}
			frame.pc++
		case wazeroir.OperationKindElemDrop:
			elementInstances[op.U1].References = nil
			frame.pc++
		case wazeroir.OperationKindTableCopy:
			srcTable, dstTable := tables[op.U1].References, tables[op.U2].References
			copySize := ce.popValue()
			sourceOffset := ce.popValue()
			destinationOffset := ce.popValue()
			if sourceOffset+copySize > uint64(len(srcTable)) || destinationOffset+copySize > uint64(len(dstTable)) {
				panic(wasmruntime.ErrRuntimeInvalidTableAccess)
			} else if copySize != 0 {
				copy(dstTable[destinationOffset:], srcTable[sourceOffset:sourceOffset+copySize])
			}
			frame.pc++
		case wazeroir.OperationKindRefFunc:
			ce.pushValue(uint64(uintptr(unsafe.Pointer(&functions[op.U1]))))
			frame.pc++
		case wazeroir.OperationKindTableGet:
			table := tables[op.U1]

			offset := ce.popValue()
			if offset >= uint64(len(table.References)) {
				panic(wasmruntime.ErrRuntimeInvalidTableAccess)
			}

			ce.pushValue(uint64(table.References[offset]))
			frame.pc++
		case wazeroir.OperationKindTableSet:
			table := tables[op.U1]
			ref := ce.popValue()

			offset := ce.popValue()
			if offset >= uint64(len(table.References)) {
				panic(wasmruntime.ErrRuntimeInvalidTableAccess)
			}

			table.References[offset] = uintptr(ref) // externrefs are opaque uint64.
			frame.pc++
		case wazeroir.OperationKindTableSize:
			table := tables[op.U1]
			ce.pushValue(uint64(len(table.References)))
			frame.pc++
		case wazeroir.OperationKindTableGrow:
			table := tables[op.U1]
			num, ref := ce.popValue(), ce.popValue()
			ret := table.Grow(uint32(num), uintptr(ref))
			ce.pushValue(uint64(ret))
			frame.pc++
		case wazeroir.OperationKindTableFill:
			table := tables[op.U1]
			num := ce.popValue()
			ref := uintptr(ce.popValue())
			offset := ce.popValue()
			if num+offset > uint64(len(table.References)) {
				panic(wasmruntime.ErrRuntimeInvalidTableAccess)
			} else if num > 0 {
				// Uses the copy trick for faster filling the region with the value.
				// https://gist.github.com/taylorza/df2f89d5f9ab3ffd06865062a4cf015d
				targetRegion := table.References[offset : offset+num]
				targetRegion[0] = ref
				for i := 1; i < len(targetRegion); i *= 2 {
					copy(targetRegion[i:], targetRegion[:i])
				}
			}
			frame.pc++
		case wazeroir.OperationKindV128Const:
			lo, hi := op.U1, op.U2
			ce.pushValue(lo)
			ce.pushValue(hi)
			frame.pc++
		case wazeroir.OperationKindV128Add:
			yHigh, yLow := ce.popValue(), ce.popValue()
			xHigh, xLow := ce.popValue(), ce.popValue()
			switch op.B1 {
			case wazeroir.ShapeI8x16:
				ce.pushValue(
					uint64(uint8(xLow>>8)+uint8(yLow>>8))<<8 | uint64(uint8(xLow)+uint8(yLow)) |
						uint64(uint8(xLow>>24)+uint8(yLow>>24))<<24 | uint64(uint8(xLow>>16)+uint8(yLow>>16))<<16 |
						uint64(uint8(xLow>>40)+uint8(yLow>>40))<<40 | uint64(uint8(xLow>>32)+uint8(yLow>>32))<<32 |
						uint64(uint8(xLow>>56)+uint8(yLow>>56))<<56 | uint64(uint8(xLow>>48)+uint8(yLow>>48))<<48,
				)
				ce.pushValue(
					uint64(uint8(xHigh>>8)+uint8(yHigh>>8))<<8 | uint64(uint8(xHigh)+uint8(yHigh)) |
						uint64(uint8(xHigh>>24)+uint8(yHigh>>24))<<24 | uint64(uint8(xHigh>>16)+uint8(yHigh>>16))<<16 |
						uint64(uint8(xHigh>>40)+uint8(yHigh>>40))<<40 | uint64(uint8(xHigh>>32)+uint8(yHigh>>32))<<32 |
						uint64(uint8(xHigh>>56)+uint8(yHigh>>56))<<56 | uint64(uint8(xHigh>>48)+uint8(yHigh>>48))<<48,
				)
			case wazeroir.ShapeI16x8:
				ce.pushValue(
					uint64(uint16(xLow>>16+yLow>>16))<<16 | uint64(uint16(xLow)+uint16(yLow)) |
						uint64(uint16(xLow>>48+yLow>>48))<<48 | uint64(uint16(xLow>>32+yLow>>32))<<32,
				)
				ce.pushValue(
					uint64(uint16(xHigh>>16)+uint16(yHigh>>16))<<16 | uint64(uint16(xHigh)+uint16(yHigh)) |
						uint64(uint16(xHigh>>48)+uint16(yHigh>>48))<<48 | uint64(uint16(xHigh>>32)+uint16(yHigh>>32))<<32,
				)
			case wazeroir.ShapeI32x4:
				ce.pushValue(uint64(uint32(xLow>>32)+uint32(yLow>>32))<<32 | uint64(uint32(xLow)+uint32(yLow)))
				ce.pushValue(uint64(uint32(xHigh>>32)+uint32(yHigh>>32))<<32 | uint64(uint32(xHigh)+uint32(yHigh)))
			case wazeroir.ShapeI64x2:
				ce.pushValue(xLow + yLow)
				ce.pushValue(xHigh + yHigh)
			case wazeroir.ShapeF32x4:
				ce.pushValue(
					addFloat32bits(uint32(xLow), uint32(yLow)) | addFloat32bits(uint32(xLow>>32), uint32(yLow>>32))<<32,
				)
				ce.pushValue(
					addFloat32bits(uint32(xHigh), uint32(yHigh)) | addFloat32bits(uint32(xHigh>>32), uint32(yHigh>>32))<<32,
				)
			case wazeroir.ShapeF64x2:
				ce.pushValue(math.Float64bits(math.Float64frombits(xLow) + math.Float64frombits(yLow)))
				ce.pushValue(math.Float64bits(math.Float64frombits(xHigh) + math.Float64frombits(yHigh)))
			}
			frame.pc++
		case wazeroir.OperationKindV128Sub:
			yHigh, yLow := ce.popValue(), ce.popValue()
			xHigh, xLow := ce.popValue(), ce.popValue()
			switch op.B1 {
			case wazeroir.ShapeI8x16:
				ce.pushValue(
					uint64(uint8(xLow>>8)-uint8(yLow>>8))<<8 | uint64(uint8(xLow)-uint8(yLow)) |
						uint64(uint8(xLow>>24)-uint8(yLow>>24))<<24 | uint64(uint8(xLow>>16)-uint8(yLow>>16))<<16 |
						uint64(uint8(xLow>>40)-uint8(yLow>>40))<<40 | uint64(uint8(xLow>>32)-uint8(yLow>>32))<<32 |
						uint64(uint8(xLow>>56)-uint8(yLow>>56))<<56 | uint64(uint8(xLow>>48)-uint8(yLow>>48))<<48,
				)
				ce.pushValue(
					uint64(uint8(xHigh>>8)-uint8(yHigh>>8))<<8 | uint64(uint8(xHigh)-uint8(yHigh)) |
						uint64(uint8(xHigh>>24)-uint8(yHigh>>24))<<24 | uint64(uint8(xHigh>>16)-uint8(yHigh>>16))<<16 |
						uint64(uint8(xHigh>>40)-uint8(yHigh>>40))<<40 | uint64(uint8(xHigh>>32)-uint8(yHigh>>32))<<32 |
						uint64(uint8(xHigh>>56)-uint8(yHigh>>56))<<56 | uint64(uint8(xHigh>>48)-uint8(yHigh>>48))<<48,
				)
			case wazeroir.ShapeI16x8:
				ce.pushValue(
					uint64(uint16(xLow>>16)-uint16(yLow>>16))<<16 | uint64(uint16(xLow)-uint16(yLow)) |
						uint64(uint16(xLow>>48)-uint16(yLow>>48))<<48 | uint64(uint16(xLow>>32)-uint16(yLow>>32))<<32,
				)
				ce.pushValue(
					uint64(uint16(xHigh>>16)-uint16(yHigh>>16))<<16 | uint64(uint16(xHigh)-uint16(yHigh)) |
						uint64(uint16(xHigh>>48)-uint16(yHigh>>48))<<48 | uint64(uint16(xHigh>>32)-uint16(yHigh>>32))<<32,
				)
			case wazeroir.ShapeI32x4:
				ce.pushValue(uint64(uint32(xLow>>32-yLow>>32))<<32 | uint64(uint32(xLow)-uint32(yLow)))
				ce.pushValue(uint64(uint32(xHigh>>32-yHigh>>32))<<32 | uint64(uint32(xHigh)-uint32(yHigh)))
			case wazeroir.ShapeI64x2:
				ce.pushValue(xLow - yLow)
				ce.pushValue(xHigh - yHigh)
			case wazeroir.ShapeF32x4:
				ce.pushValue(
					subFloat32bits(uint32(xLow), uint32(yLow)) | subFloat32bits(uint32(xLow>>32), uint32(yLow>>32))<<32,
				)
				ce.pushValue(
					subFloat32bits(uint32(xHigh), uint32(yHigh)) | subFloat32bits(uint32(xHigh>>32), uint32(yHigh>>32))<<32,
				)
			case wazeroir.ShapeF64x2:
				ce.pushValue(math.Float64bits(math.Float64frombits(xLow) - math.Float64frombits(yLow)))
				ce.pushValue(math.Float64bits(math.Float64frombits(xHigh) - math.Float64frombits(yHigh)))
			}
			frame.pc++
		case wazeroir.OperationKindV128Load:
			offset := ce.popMemoryOffset(op)
			switch op.B1 {
			case wazeroir.V128LoadType128:
				lo, ok := memoryInst.ReadUint64Le(offset)
				if !ok {
					panic(wasmruntime.ErrRuntimeOutOfBoundsMemoryAccess)
				}
				ce.pushValue(lo)
				hi, ok := memoryInst.ReadUint64Le(offset + 8)
				if !ok {
					panic(wasmruntime.ErrRuntimeOutOfBoundsMemoryAccess)
				}
				ce.pushValue(hi)
			case wazeroir.V128LoadType8x8s:
				data, ok := memoryInst.Read(offset, 8)
				if !ok {
					panic(wasmruntime.ErrRuntimeOutOfBoundsMemoryAccess)
				}
				ce.pushValue(
					uint64(uint16(int8(data[3])))<<48 | uint64(uint16(int8(data[2])))<<32 | uint64(uint16(int8(data[1])))<<16 | uint64(uint16(int8(data[0]))),
				)
				ce.pushValue(
					uint64(uint16(int8(data[7])))<<48 | uint64(uint16(int8(data[6])))<<32 | uint64(uint16(int8(data[5])))<<16 | uint64(uint16(int8(data[4]))),
				)
			case wazeroir.V128LoadType8x8u:
				data, ok := memoryInst.Read(offset, 8)
				if !ok {
					panic(wasmruntime.ErrRuntimeOutOfBoundsMemoryAccess)
				}
				ce.pushValue(
					uint64(data[3])<<48 | uint64(data[2])<<32 | uint64(data[1])<<16 | uint64(data[0]),
				)
				ce.pushValue(
					uint64(data[7])<<48 | uint64(data[6])<<32 | uint64(data[5])<<16 | uint64(data[4]),
				)
			case wazeroir.V128LoadType16x4s:
				data, ok := memoryInst.Read(offset, 8)
				if !ok {
					panic(wasmruntime.ErrRuntimeOutOfBoundsMemoryAccess)
				}
				ce.pushValue(
					uint64(int16(binary.LittleEndian.Uint16(data[2:])))<<32 |
						uint64(uint32(int16(binary.LittleEndian.Uint16(data)))),
				)
				ce.pushValue(
					uint64(uint32(int16(binary.LittleEndian.Uint16(data[6:]))))<<32 |
						uint64(uint32(int16(binary.LittleEndian.Uint16(data[4:])))),
				)
			case wazeroir.V128LoadType16x4u:
				data, ok := memoryInst.Read(offset, 8)
				if !ok {
					panic(wasmruntime.ErrRuntimeOutOfBoundsMemoryAccess)
				}
				ce.pushValue(
					uint64(binary.LittleEndian.Uint16(data[2:]))<<32 | uint64(binary.LittleEndian.Uint16(data)),
				)
				ce.pushValue(
					uint64(binary.LittleEndian.Uint16(data[6:]))<<32 | uint64(binary.LittleEndian.Uint16(data[4:])),
				)
			case wazeroir.V128LoadType32x2s:
				data, ok := memoryInst.Read(offset, 8)
				if !ok {
					panic(wasmruntime.ErrRuntimeOutOfBoundsMemoryAccess)
				}
				ce.pushValue(uint64(int32(binary.LittleEndian.Uint32(data))))
				ce.pushValue(uint64(int32(binary.LittleEndian.Uint32(data[4:]))))
			case wazeroir.V128LoadType32x2u:
				data, ok := memoryInst.Read(offset, 8)
				if !ok {
					panic(wasmruntime.ErrRuntimeOutOfBoundsMemoryAccess)
				}
				ce.pushValue(uint64(binary.LittleEndian.Uint32(data)))
				ce.pushValue(uint64(binary.LittleEndian.Uint32(data[4:])))
			case wazeroir.V128LoadType8Splat:
				v, ok := memoryInst.ReadByte(offset)
				if !ok {
					panic(wasmruntime.ErrRuntimeOutOfBoundsMemoryAccess)
				}
				v8 := uint64(v)<<56 | uint64(v)<<48 | uint64(v)<<40 | uint64(v)<<32 |
					uint64(v)<<24 | uint64(v)<<16 | uint64(v)<<8 | uint64(v)
				ce.pushValue(v8)
				ce.pushValue(v8)
			case wazeroir.V128LoadType16Splat:
				v, ok := memoryInst.ReadUint16Le(offset)
				if !ok {
					panic(wasmruntime.ErrRuntimeOutOfBoundsMemoryAccess)
				}
				v4 := uint64(v)<<48 | uint64(v)<<32 | uint64(v)<<16 | uint64(v)
				ce.pushValue(v4)
				ce.pushValue(v4)
			case wazeroir.V128LoadType32Splat:
				v, ok := memoryInst.ReadUint32Le(offset)
				if !ok {
					panic(wasmruntime.ErrRuntimeOutOfBoundsMemoryAccess)
				}
				vv := uint64(v)<<32 | uint64(v)
				ce.pushValue(vv)
				ce.pushValue(vv)
			case wazeroir.V128LoadType64Splat:
				lo, ok := memoryInst.ReadUint64Le(offset)
				if !ok {
					panic(wasmruntime.ErrRuntimeOutOfBoundsMemoryAccess)
				}
				ce.pushValue(lo)
				ce.pushValue(lo)
			case wazeroir.V128LoadType32zero:
				lo, ok := memoryInst.ReadUint32Le(offset)
				if !ok {
					panic(wasmruntime.ErrRuntimeOutOfBoundsMemoryAccess)
				}
				ce.pushValue(uint64(lo))
				ce.pushValue(0)
			case wazeroir.V128LoadType64zero:
				lo, ok := memoryInst.ReadUint64Le(offset)
				if !ok {
					panic(wasmruntime.ErrRuntimeOutOfBoundsMemoryAccess)
				}
				ce.pushValue(lo)
				ce.pushValue(0)
			}
			frame.pc++
		case wazeroir.OperationKindV128LoadLane:
			hi, lo := ce.popValue(), ce.popValue()
			offset := ce.popMemoryOffset(op)
			switch op.B1 {
			case 8:
				b, ok := memoryInst.ReadByte(offset)
				if !ok {
					panic(wasmruntime.ErrRuntimeOutOfBoundsMemoryAccess)
				}
				if op.B2 < 8 {
					s := op.B2 << 3
					lo = (lo & ^(0xff << s)) | uint64(b)<<s
				} else {
					s := (op.B2 - 8) << 3
					hi = (hi & ^(0xff << s)) | uint64(b)<<s
				}
			case 16:
				b, ok := memoryInst.ReadUint16Le(offset)
				if !ok {
					panic(wasmruntime.ErrRuntimeOutOfBoundsMemoryAccess)
				}
				if op.B2 < 4 {
					s := op.B2 << 4
					lo = (lo & ^(0xff_ff << s)) | uint64(b)<<s
				} else {
					s := (op.B2 - 4) << 4
					hi = (hi & ^(0xff_ff << s)) | uint64(b)<<s
				}
			case 32:
				b, ok := memoryInst.ReadUint32Le(offset)
				if !ok {
					panic(wasmruntime.ErrRuntimeOutOfBoundsMemoryAccess)
				}
				if op.B2 < 2 {
					s := op.B2 << 5
					lo = (lo & ^(0xff_ff_ff_ff << s)) | uint64(b)<<s
				} else {
					s := (op.B2 - 2) << 5
					hi = (hi & ^(0xff_ff_ff_ff << s)) | uint64(b)<<s
				}
			case 64:
				b, ok := memoryInst.ReadUint64Le(offset)
				if !ok {
					panic(wasmruntime.ErrRuntimeOutOfBoundsMemoryAccess)
				}
				if op.B2 == 0 {
					lo = b
				} else {
					hi = b
				}
			}
			ce.pushValue(lo)
			ce.pushValue(hi)
			frame.pc++
		case wazeroir.OperationKindV128Store:
			hi, lo := ce.popValue(), ce.popValue()
			offset := ce.popMemoryOffset(op)
			if ok := memoryInst.WriteUint64Le(offset, lo); !ok {
				panic(wasmruntime.ErrRuntimeOutOfBoundsMemoryAccess)
			}
			if ok := memoryInst.WriteUint64Le(offset+8, hi); !ok {
				panic(wasmruntime.ErrRuntimeOutOfBoundsMemoryAccess)
			}
			frame.pc++
		case wazeroir.OperationKindV128StoreLane:
			hi, lo := ce.popValue(), ce.popValue()
			offset := ce.popMemoryOffset(op)
			var ok bool
			switch op.B1 {
			case 8:
				if op.B2 < 8 {
					ok = memoryInst.WriteByte(offset, byte(lo>>(op.B2*8)))
				} else {
					ok = memoryInst.WriteByte(offset, byte(hi>>((op.B2-8)*8)))
				}
			case 16:
				if op.B2 < 4 {
					ok = memoryInst.WriteUint16Le(offset, uint16(lo>>(op.B2*16)))
				} else {
					ok = memoryInst.WriteUint16Le(offset, uint16(hi>>((op.B2-4)*16)))
				}
			case 32:
				if op.B2 < 2 {
					ok = memoryInst.WriteUint32Le(offset, uint32(lo>>(op.B2*32)))
				} else {
					ok = memoryInst.WriteUint32Le(offset, uint32(hi>>((op.B2-2)*32)))
				}
			case 64:
				if op.B2 == 0 {
					ok = memoryInst.WriteUint64Le(offset, lo)
				} else {
					ok = memoryInst.WriteUint64Le(offset, hi)
				}
			}
			if !ok {
				panic(wasmruntime.ErrRuntimeOutOfBoundsMemoryAccess)
			}
			frame.pc++
		case wazeroir.OperationKindV128ReplaceLane:
			v := ce.popValue()
			hi, lo := ce.popValue(), ce.popValue()
			switch op.B1 {
			case wazeroir.ShapeI8x16:
				if op.B2 < 8 {
					s := op.B2 << 3
					lo = (lo & ^(0xff << s)) | uint64(byte(v))<<s
				} else {
					s := (op.B2 - 8) << 3
					hi = (hi & ^(0xff << s)) | uint64(byte(v))<<s
				}
			case wazeroir.ShapeI16x8:
				if op.B2 < 4 {
					s := op.B2 << 4
					lo = (lo & ^(0xff_ff << s)) | uint64(uint16(v))<<s
				} else {
					s := (op.B2 - 4) << 4
					hi = (hi & ^(0xff_ff << s)) | uint64(uint16(v))<<s
				}
			case wazeroir.ShapeI32x4, wazeroir.ShapeF32x4:
				if op.B2 < 2 {
					s := op.B2 << 5
					lo = (lo & ^(0xff_ff_ff_ff << s)) | uint64(uint32(v))<<s
				} else {
					s := (op.B2 - 2) << 5
					hi = (hi & ^(0xff_ff_ff_ff << s)) | uint64(uint32(v))<<s
				}
			case wazeroir.ShapeI64x2, wazeroir.ShapeF64x2:
				if op.B2 == 0 {
					lo = v
				} else {
					hi = v
				}
			}
			ce.pushValue(lo)
			ce.pushValue(hi)
			frame.pc++
		case wazeroir.OperationKindV128ExtractLane:
			hi, lo := ce.popValue(), ce.popValue()
			var v uint64
			switch op.B1 {
			case wazeroir.ShapeI8x16:
				var u8 byte
				if op.B2 < 8 {
					u8 = byte(lo >> (op.B2 * 8))
				} else {
					u8 = byte(hi >> ((op.B2 - 8) * 8))
				}
				if op.B3 {
					// sign-extend.
					v = uint64(uint32(int8(u8)))
				} else {
					v = uint64(u8)
				}
			case wazeroir.ShapeI16x8:
				var u16 uint16
				if op.B2 < 4 {
					u16 = uint16(lo >> (op.B2 * 16))
				} else {
					u16 = uint16(hi >> ((op.B2 - 4) * 16))
				}
				if op.B3 {
					// sign-extend.
					v = uint64(uint32(int16(u16)))
				} else {
					v = uint64(u16)
				}
			case wazeroir.ShapeI32x4, wazeroir.ShapeF32x4:
				if op.B2 < 2 {
					v = uint64(uint32(lo >> (op.B2 * 32)))
				} else {
					v = uint64(uint32(hi >> ((op.B2 - 2) * 32)))
				}
			case wazeroir.ShapeI64x2, wazeroir.ShapeF64x2:
				if op.B2 == 0 {
					v = lo
				} else {
					v = hi
				}
			}
			ce.pushValue(v)
			frame.pc++
		case wazeroir.OperationKindV128Splat:
			v := ce.popValue()
			var hi, lo uint64
			switch op.B1 {
			case wazeroir.ShapeI8x16:
				v8 := uint64(byte(v))<<56 | uint64(byte(v))<<48 | uint64(byte(v))<<40 | uint64(byte(v))<<32 |
					uint64(byte(v))<<24 | uint64(byte(v))<<16 | uint64(byte(v))<<8 | uint64(byte(v))
				hi, lo = v8, v8
			case wazeroir.ShapeI16x8:
				v4 := uint64(uint16(v))<<48 | uint64(uint16(v))<<32 | uint64(uint16(v))<<16 | uint64(uint16(v))
				hi, lo = v4, v4
			case wazeroir.ShapeI32x4, wazeroir.ShapeF32x4:
				v2 := uint64(uint32(v))<<32 | uint64(uint32(v))
				lo, hi = v2, v2
			case wazeroir.ShapeI64x2, wazeroir.ShapeF64x2:
				lo, hi = v, v
			}
			ce.pushValue(lo)
			ce.pushValue(hi)
			frame.pc++
		case wazeroir.OperationKindV128Swizzle:
			idxHi, idxLo := ce.popValue(), ce.popValue()
			baseHi, baseLo := ce.popValue(), ce.popValue()
			var newVal [16]byte
			for i := 0; i < 16; i++ {
				var id byte
				if i < 8 {
					id = byte(idxLo >> (i * 8))
				} else {
					id = byte(idxHi >> ((i - 8) * 8))
				}
				if id < 8 {
					newVal[i] = byte(baseLo >> (id * 8))
				} else if id < 16 {
					newVal[i] = byte(baseHi >> ((id - 8) * 8))
				}
			}
			ce.pushValue(binary.LittleEndian.Uint64(newVal[:8]))
			ce.pushValue(binary.LittleEndian.Uint64(newVal[8:]))
			frame.pc++
		case wazeroir.OperationKindV128Shuffle:
			xHi, xLo, yHi, yLo := ce.popValue(), ce.popValue(), ce.popValue(), ce.popValue()
			var newVal [16]byte
			for i, l := range op.Us {
				if l < 8 {
					newVal[i] = byte(yLo >> (l * 8))
				} else if l < 16 {
					newVal[i] = byte(yHi >> ((l - 8) * 8))
				} else if l < 24 {
					newVal[i] = byte(xLo >> ((l - 16) * 8))
				} else if l < 32 {
					newVal[i] = byte(xHi >> ((l - 24) * 8))
				}
			}
			ce.pushValue(binary.LittleEndian.Uint64(newVal[:8]))
			ce.pushValue(binary.LittleEndian.Uint64(newVal[8:]))
			frame.pc++
		case wazeroir.OperationKindV128AnyTrue:
			hi, lo := ce.popValue(), ce.popValue()
			if hi != 0 || lo != 0 {
				ce.pushValue(1)
			} else {
				ce.pushValue(0)
			}
			frame.pc++
		case wazeroir.OperationKindV128AllTrue:
			hi, lo := ce.popValue(), ce.popValue()
			var ret bool
			switch op.B1 {
			case wazeroir.ShapeI8x16:
				ret = (uint8(lo) != 0) && (uint8(lo>>8) != 0) && (uint8(lo>>16) != 0) && (uint8(lo>>24) != 0) &&
					(uint8(lo>>32) != 0) && (uint8(lo>>40) != 0) && (uint8(lo>>48) != 0) && (uint8(lo>>56) != 0) &&
					(uint8(hi) != 0) && (uint8(hi>>8) != 0) && (uint8(hi>>16) != 0) && (uint8(hi>>24) != 0) &&
					(uint8(hi>>32) != 0) && (uint8(hi>>40) != 0) && (uint8(hi>>48) != 0) && (uint8(hi>>56) != 0)
			case wazeroir.ShapeI16x8:
				ret = (uint16(lo) != 0) && (uint16(lo>>16) != 0) && (uint16(lo>>32) != 0) && (uint16(lo>>48) != 0) &&
					(uint16(hi) != 0) && (uint16(hi>>16) != 0) && (uint16(hi>>32) != 0) && (uint16(hi>>48) != 0)
			case wazeroir.ShapeI32x4:
				ret = (uint32(lo) != 0) && (uint32(lo>>32) != 0) &&
					(uint32(hi) != 0) && (uint32(hi>>32) != 0)
			case wazeroir.ShapeI64x2:
				ret = (lo != 0) &&
					(hi != 0)
			}
			if ret {
				ce.pushValue(1)
			} else {
				ce.pushValue(0)
			}
			frame.pc++
		case wazeroir.OperationKindV128BitMask:
			// https://github.com/WebAssembly/spec/blob/wg-2.0.draft1/proposals/simd/SIMD.md#bitmask-extraction
			hi, lo := ce.popValue(), ce.popValue()
			var res uint64
			switch op.B1 {
			case wazeroir.ShapeI8x16:
				for i := 0; i < 8; i++ {
					if int8(lo>>(i*8)) < 0 {
						res |= 1 << i
					}
				}
				for i := 0; i < 8; i++ {
					if int8(hi>>(i*8)) < 0 {
						res |= 1 << (i + 8)
					}
				}
			case wazeroir.ShapeI16x8:
				for i := 0; i < 4; i++ {
					if int16(lo>>(i*16)) < 0 {
						res |= 1 << i
					}
				}
				for i := 0; i < 4; i++ {
					if int16(hi>>(i*16)) < 0 {
						res |= 1 << (i + 4)
					}
				}
			case wazeroir.ShapeI32x4:
				for i := 0; i < 2; i++ {
					if int32(lo>>(i*32)) < 0 {
						res |= 1 << i
					}
				}
				for i := 0; i < 2; i++ {
					if int32(hi>>(i*32)) < 0 {
						res |= 1 << (i + 2)
					}
				}
			case wazeroir.ShapeI64x2:
				if int64(lo) < 0 {
					res |= 0b01
				}
				if int(hi) < 0 {
					res |= 0b10
				}
			}
			ce.pushValue(res)
			frame.pc++
		case wazeroir.OperationKindV128And:
			x2Hi, x2Lo := ce.popValue(), ce.popValue()
			x1Hi, x1Lo := ce.popValue(), ce.popValue()
			ce.pushValue(x1Lo & x2Lo)
			ce.pushValue(x1Hi & x2Hi)
			frame.pc++
		case wazeroir.OperationKindV128Not:
			hi, lo := ce.popValue(), ce.popValue()
			ce.pushValue(^lo)
			ce.pushValue(^hi)
			frame.pc++
		case wazeroir.OperationKindV128Or:
			x2Hi, x2Lo := ce.popValue(), ce.popValue()
			x1Hi, x1Lo := ce.popValue(), ce.popValue()
			ce.pushValue(x1Lo | x2Lo)
			ce.pushValue(x1Hi | x2Hi)
			frame.pc++
		case wazeroir.OperationKindV128Xor:
			x2Hi, x2Lo := ce.popValue(), ce.popValue()
			x1Hi, x1Lo := ce.popValue(), ce.popValue()
			ce.pushValue(x1Lo ^ x2Lo)
			ce.pushValue(x1Hi ^ x2Hi)
			frame.pc++
		case wazeroir.OperationKindV128Bitselect:
			// https://github.com/WebAssembly/spec/blob/wg-2.0.draft1/proposals/simd/SIMD.md#bitwise-select
			cHi, cLo := ce.popValue(), ce.popValue()
			x2Hi, x2Lo := ce.popValue(), ce.popValue()
			x1Hi, x1Lo := ce.popValue(), ce.popValue()
			// v128.or(v128.and(v1, c), v128.and(v2, v128.not(c)))
			ce.pushValue((x1Lo & cLo) | (x2Lo & (^cLo)))
			ce.pushValue((x1Hi & cHi) | (x2Hi & (^cHi)))
			frame.pc++
		case wazeroir.OperationKindV128AndNot:
			x2Hi, x2Lo := ce.popValue(), ce.popValue()
			x1Hi, x1Lo := ce.popValue(), ce.popValue()
			ce.pushValue(x1Lo & (^x2Lo))
			ce.pushValue(x1Hi & (^x2Hi))
			frame.pc++
		case wazeroir.OperationKindV128Shl:
			s := ce.popValue()
			hi, lo := ce.popValue(), ce.popValue()
			switch op.B1 {
			case wazeroir.ShapeI8x16:
				s = s % 8
				lo = uint64(uint8(lo<<s)) |
					uint64(uint8((lo>>8)<<s))<<8 |
					uint64(uint8((lo>>16)<<s))<<16 |
					uint64(uint8((lo>>24)<<s))<<24 |
					uint64(uint8((lo>>32)<<s))<<32 |
					uint64(uint8((lo>>40)<<s))<<40 |
					uint64(uint8((lo>>48)<<s))<<48 |
					uint64(uint8((lo>>56)<<s))<<56
				hi = uint64(uint8(hi<<s)) |
					uint64(uint8((hi>>8)<<s))<<8 |
					uint64(uint8((hi>>16)<<s))<<16 |
					uint64(uint8((hi>>24)<<s))<<24 |
					uint64(uint8((hi>>32)<<s))<<32 |
					uint64(uint8((hi>>40)<<s))<<40 |
					uint64(uint8((hi>>48)<<s))<<48 |
					uint64(uint8((hi>>56)<<s))<<56
			case wazeroir.ShapeI16x8:
				s = s % 16
				lo = uint64(uint16(lo<<s)) |
					uint64(uint16((lo>>16)<<s))<<16 |
					uint64(uint16((lo>>32)<<s))<<32 |
					uint64(uint16((lo>>48)<<s))<<48
				hi = uint64(uint16(hi<<s)) |
					uint64(uint16((hi>>16)<<s))<<16 |
					uint64(uint16((hi>>32)<<s))<<32 |
					uint64(uint16((hi>>48)<<s))<<48
			case wazeroir.ShapeI32x4:
				s = s % 32
				lo = uint64(uint32(lo<<s)) | uint64(uint32((lo>>32)<<s))<<32
				hi = uint64(uint32(hi<<s)) | uint64(uint32((hi>>32)<<s))<<32
			case wazeroir.ShapeI64x2:
				s = s % 64
				lo = lo << s
				hi = hi << s
			}
			ce.pushValue(lo)
			ce.pushValue(hi)
			frame.pc++
		case wazeroir.OperationKindV128Shr:
			s := ce.popValue()
			hi, lo := ce.popValue(), ce.popValue()
			switch op.B1 {
			case wazeroir.ShapeI8x16:
				s = s % 8
				if op.B3 { // signed
					lo = uint64(uint8(int8(lo)>>s)) |
						uint64(uint8(int8(lo>>8)>>s))<<8 |
						uint64(uint8(int8(lo>>16)>>s))<<16 |
						uint64(uint8(int8(lo>>24)>>s))<<24 |
						uint64(uint8(int8(lo>>32)>>s))<<32 |
						uint64(uint8(int8(lo>>40)>>s))<<40 |
						uint64(uint8(int8(lo>>48)>>s))<<48 |
						uint64(uint8(int8(lo>>56)>>s))<<56
					hi = uint64(uint8(int8(hi)>>s)) |
						uint64(uint8(int8(hi>>8)>>s))<<8 |
						uint64(uint8(int8(hi>>16)>>s))<<16 |
						uint64(uint8(int8(hi>>24)>>s))<<24 |
						uint64(uint8(int8(hi>>32)>>s))<<32 |
						uint64(uint8(int8(hi>>40)>>s))<<40 |
						uint64(uint8(int8(hi>>48)>>s))<<48 |
						uint64(uint8(int8(hi>>56)>>s))<<56
				} else {
					lo = uint64(uint8(lo)>>s) |
						uint64(uint8(lo>>8)>>s)<<8 |
						uint64(uint8(lo>>16)>>s)<<16 |
						uint64(uint8(lo>>24)>>s)<<24 |
						uint64(uint8(lo>>32)>>s)<<32 |
						uint64(uint8(lo>>40)>>s)<<40 |
						uint64(uint8(lo>>48)>>s)<<48 |
						uint64(uint8(lo>>56)>>s)<<56
					hi = uint64(uint8(hi)>>s) |
						uint64(uint8(hi>>8)>>s)<<8 |
						uint64(uint8(hi>>16)>>s)<<16 |
						uint64(uint8(hi>>24)>>s)<<24 |
						uint64(uint8(hi>>32)>>s)<<32 |
						uint64(uint8(hi>>40)>>s)<<40 |
						uint64(uint8(hi>>48)>>s)<<48 |
						uint64(uint8(hi>>56)>>s)<<56
				}
			case wazeroir.ShapeI16x8:
				s = s % 16
				if op.B3 { // signed
					lo = uint64(uint16(int16(lo)>>s)) |
						uint64(uint16(int16(lo>>16)>>s))<<16 |
						uint64(uint16(int16(lo>>32)>>s))<<32 |
						uint64(uint16(int16(lo>>48)>>s))<<48
					hi = uint64(uint16(int16(hi)>>s)) |
						uint64(uint16(int16(hi>>16)>>s))<<16 |
						uint64(uint16(int16(hi>>32)>>s))<<32 |
						uint64(uint16(int16(hi>>48)>>s))<<48
				} else {
					lo = uint64(uint16(lo)>>s) |
						uint64(uint16(lo>>16)>>s)<<16 |
						uint64(uint16(lo>>32)>>s)<<32 |
						uint64(uint16(lo>>48)>>s)<<48
					hi = uint64(uint16(hi)>>s) |
						uint64(uint16(hi>>16)>>s)<<16 |
						uint64(uint16(hi>>32)>>s)<<32 |
						uint64(uint16(hi>>48)>>s)<<48
				}
			case wazeroir.ShapeI32x4:
				s = s % 32
				if op.B3 {
					lo = uint64(uint32(int32(lo)>>s)) | uint64(uint32(int32(lo>>32)>>s))<<32
					hi = uint64(uint32(int32(hi)>>s)) | uint64(uint32(int32(hi>>32)>>s))<<32
				} else {
					lo = uint64(uint32(lo)>>s) | uint64(uint32(lo>>32)>>s)<<32
					hi = uint64(uint32(hi)>>s) | uint64(uint32(hi>>32)>>s)<<32
				}
			case wazeroir.ShapeI64x2:
				s = s % 64
				if op.B3 { // signed
					lo = uint64(int64(lo) >> s)
					hi = uint64(int64(hi) >> s)
				} else {
					lo = lo >> s
					hi = hi >> s
				}

			}
			ce.pushValue(lo)
			ce.pushValue(hi)
			frame.pc++
		case wazeroir.OperationKindV128Cmp:
			x2Hi, x2Lo := ce.popValue(), ce.popValue()
			x1Hi, x1Lo := ce.popValue(), ce.popValue()
			var result []bool
			switch op.B1 {
			case wazeroir.V128CmpTypeI8x16Eq:
				result = []bool{
					byte(x1Lo>>0) == byte(x2Lo>>0), byte(x1Lo>>8) == byte(x2Lo>>8),
					byte(x1Lo>>16) == byte(x2Lo>>16), byte(x1Lo>>24) == byte(x2Lo>>24),
					byte(x1Lo>>32) == byte(x2Lo>>32), byte(x1Lo>>40) == byte(x2Lo>>40),
					byte(x1Lo>>48) == byte(x2Lo>>48), byte(x1Lo>>56) == byte(x2Lo>>56),
					byte(x1Hi>>0) == byte(x2Hi>>0), byte(x1Hi>>8) == byte(x2Hi>>8),
					byte(x1Hi>>16) == byte(x2Hi>>16), byte(x1Hi>>24) == byte(x2Hi>>24),
					byte(x1Hi>>32) == byte(x2Hi>>32), byte(x1Hi>>40) == byte(x2Hi>>40),
					byte(x1Hi>>48) == byte(x2Hi>>48), byte(x1Hi>>56) == byte(x2Hi>>56),
				}
			case wazeroir.V128CmpTypeI8x16Ne:
				result = []bool{
					byte(x1Lo>>0) != byte(x2Lo>>0), byte(x1Lo>>8) != byte(x2Lo>>8),
					byte(x1Lo>>16) != byte(x2Lo>>16), byte(x1Lo>>24) != byte(x2Lo>>24),
					byte(x1Lo>>32) != byte(x2Lo>>32), byte(x1Lo>>40) != byte(x2Lo>>40),
					byte(x1Lo>>48) != byte(x2Lo>>48), byte(x1Lo>>56) != byte(x2Lo>>56),
					byte(x1Hi>>0) != byte(x2Hi>>0), byte(x1Hi>>8) != byte(x2Hi>>8),
					byte(x1Hi>>16) != byte(x2Hi>>16), byte(x1Hi>>24) != byte(x2Hi>>24),
					byte(x1Hi>>32) != byte(x2Hi>>32), byte(x1Hi>>40) != byte(x2Hi>>40),
					byte(x1Hi>>48) != byte(x2Hi>>48), byte(x1Hi>>56) != byte(x2Hi>>56),
				}
			case wazeroir.V128CmpTypeI8x16LtS:
				result = []bool{
					int8(x1Lo>>0) < int8(x2Lo>>0), int8(x1Lo>>8) < int8(x2Lo>>8),
					int8(x1Lo>>16) < int8(x2Lo>>16), int8(x1Lo>>24) < int8(x2Lo>>24),
					int8(x1Lo>>32) < int8(x2Lo>>32), int8(x1Lo>>40) < int8(x2Lo>>40),
					int8(x1Lo>>48) < int8(x2Lo>>48), int8(x1Lo>>56) < int8(x2Lo>>56),
					int8(x1Hi>>0) < int8(x2Hi>>0), int8(x1Hi>>8) < int8(x2Hi>>8),
					int8(x1Hi>>16) < int8(x2Hi>>16), int8(x1Hi>>24) < int8(x2Hi>>24),
					int8(x1Hi>>32) < int8(x2Hi>>32), int8(x1Hi>>40) < int8(x2Hi>>40),
					int8(x1Hi>>48) < int8(x2Hi>>48), int8(x1Hi>>56) < int8(x2Hi>>56),
				}
			case wazeroir.V128CmpTypeI8x16LtU:
				result = []bool{
					byte(x1Lo>>0) < byte(x2Lo>>0), byte(x1Lo>>8) < byte(x2Lo>>8),
					byte(x1Lo>>16) < byte(x2Lo>>16), byte(x1Lo>>24) < byte(x2Lo>>24),
					byte(x1Lo>>32) < byte(x2Lo>>32), byte(x1Lo>>40) < byte(x2Lo>>40),
					byte(x1Lo>>48) < byte(x2Lo>>48), byte(x1Lo>>56) < byte(x2Lo>>56),
					byte(x1Hi>>0) < byte(x2Hi>>0), byte(x1Hi>>8) < byte(x2Hi>>8),
					byte(x1Hi>>16) < byte(x2Hi>>16), byte(x1Hi>>24) < byte(x2Hi>>24),
					byte(x1Hi>>32) < byte(x2Hi>>32), byte(x1Hi>>40) < byte(x2Hi>>40),
					byte(x1Hi>>48) < byte(x2Hi>>48), byte(x1Hi>>56) < byte(x2Hi>>56),
				}
			case wazeroir.V128CmpTypeI8x16GtS:
				result = []bool{
					int8(x1Lo>>0) > int8(x2Lo>>0), int8(x1Lo>>8) > int8(x2Lo>>8),
					int8(x1Lo>>16) > int8(x2Lo>>16), int8(x1Lo>>24) > int8(x2Lo>>24),
					int8(x1Lo>>32) > int8(x2Lo>>32), int8(x1Lo>>40) > int8(x2Lo>>40),
					int8(x1Lo>>48) > int8(x2Lo>>48), int8(x1Lo>>56) > int8(x2Lo>>56),
					int8(x1Hi>>0) > int8(x2Hi>>0), int8(x1Hi>>8) > int8(x2Hi>>8),
					int8(x1Hi>>16) > int8(x2Hi>>16), int8(x1Hi>>24) > int8(x2Hi>>24),
					int8(x1Hi>>32) > int8(x2Hi>>32), int8(x1Hi>>40) > int8(x2Hi>>40),
					int8(x1Hi>>48) > int8(x2Hi>>48), int8(x1Hi>>56) > int8(x2Hi>>56),
				}
			case wazeroir.V128CmpTypeI8x16GtU:
				result = []bool{
					byte(x1Lo>>0) > byte(x2Lo>>0), byte(x1Lo>>8) > byte(x2Lo>>8),
					byte(x1Lo>>16) > byte(x2Lo>>16), byte(x1Lo>>24) > byte(x2Lo>>24),
					byte(x1Lo>>32) > byte(x2Lo>>32), byte(x1Lo>>40) > byte(x2Lo>>40),
					byte(x1Lo>>48) > byte(x2Lo>>48), byte(x1Lo>>56) > byte(x2Lo>>56),
					byte(x1Hi>>0) > byte(x2Hi>>0), byte(x1Hi>>8) > byte(x2Hi>>8),
					byte(x1Hi>>16) > byte(x2Hi>>16), byte(x1Hi>>24) > byte(x2Hi>>24),
					byte(x1Hi>>32) > byte(x2Hi>>32), byte(x1Hi>>40) > byte(x2Hi>>40),
					byte(x1Hi>>48) > byte(x2Hi>>48), byte(x1Hi>>56) > byte(x2Hi>>56),
				}
			case wazeroir.V128CmpTypeI8x16LeS:
				result = []bool{
					int8(x1Lo>>0) <= int8(x2Lo>>0), int8(x1Lo>>8) <= int8(x2Lo>>8),
					int8(x1Lo>>16) <= int8(x2Lo>>16), int8(x1Lo>>24) <= int8(x2Lo>>24),
					int8(x1Lo>>32) <= int8(x2Lo>>32), int8(x1Lo>>40) <= int8(x2Lo>>40),
					int8(x1Lo>>48) <= int8(x2Lo>>48), int8(x1Lo>>56) <= int8(x2Lo>>56),
					int8(x1Hi>>0) <= int8(x2Hi>>0), int8(x1Hi>>8) <= int8(x2Hi>>8),
					int8(x1Hi>>16) <= int8(x2Hi>>16), int8(x1Hi>>24) <= int8(x2Hi>>24),
					int8(x1Hi>>32) <= int8(x2Hi>>32), int8(x1Hi>>40) <= int8(x2Hi>>40),
					int8(x1Hi>>48) <= int8(x2Hi>>48), int8(x1Hi>>56) <= int8(x2Hi>>56),
				}
			case wazeroir.V128CmpTypeI8x16LeU:
				result = []bool{
					byte(x1Lo>>0) <= byte(x2Lo>>0), byte(x1Lo>>8) <= byte(x2Lo>>8),
					byte(x1Lo>>16) <= byte(x2Lo>>16), byte(x1Lo>>24) <= byte(x2Lo>>24),
					byte(x1Lo>>32) <= byte(x2Lo>>32), byte(x1Lo>>40) <= byte(x2Lo>>40),
					byte(x1Lo>>48) <= byte(x2Lo>>48), byte(x1Lo>>56) <= byte(x2Lo>>56),
					byte(x1Hi>>0) <= byte(x2Hi>>0), byte(x1Hi>>8) <= byte(x2Hi>>8),
					byte(x1Hi>>16) <= byte(x2Hi>>16), byte(x1Hi>>24) <= byte(x2Hi>>24),
					byte(x1Hi>>32) <= byte(x2Hi>>32), byte(x1Hi>>40) <= byte(x2Hi>>40),
					byte(x1Hi>>48) <= byte(x2Hi>>48), byte(x1Hi>>56) <= byte(x2Hi>>56),
				}
			case wazeroir.V128CmpTypeI8x16GeS:
				result = []bool{
					int8(x1Lo>>0) >= int8(x2Lo>>0), int8(x1Lo>>8) >= int8(x2Lo>>8),
					int8(x1Lo>>16) >= int8(x2Lo>>16), int8(x1Lo>>24) >= int8(x2Lo>>24),
					int8(x1Lo>>32) >= int8(x2Lo>>32), int8(x1Lo>>40) >= int8(x2Lo>>40),
					int8(x1Lo>>48) >= int8(x2Lo>>48), int8(x1Lo>>56) >= int8(x2Lo>>56),
					int8(x1Hi>>0) >= int8(x2Hi>>0), int8(x1Hi>>8) >= int8(x2Hi>>8),
					int8(x1Hi>>16) >= int8(x2Hi>>16), int8(x1Hi>>24) >= int8(x2Hi>>24),
					int8(x1Hi>>32) >= int8(x2Hi>>32), int8(x1Hi>>40) >= int8(x2Hi>>40),
					int8(x1Hi>>48) >= int8(x2Hi>>48), int8(x1Hi>>56) >= int8(x2Hi>>56),
				}
			case wazeroir.V128CmpTypeI8x16GeU:
				result = []bool{
					byte(x1Lo>>0) >= byte(x2Lo>>0), byte(x1Lo>>8) >= byte(x2Lo>>8),
					byte(x1Lo>>16) >= byte(x2Lo>>16), byte(x1Lo>>24) >= byte(x2Lo>>24),
					byte(x1Lo>>32) >= byte(x2Lo>>32), byte(x1Lo>>40) >= byte(x2Lo>>40),
					byte(x1Lo>>48) >= byte(x2Lo>>48), byte(x1Lo>>56) >= byte(x2Lo>>56),
					byte(x1Hi>>0) >= byte(x2Hi>>0), byte(x1Hi>>8) >= byte(x2Hi>>8),
					byte(x1Hi>>16) >= byte(x2Hi>>16), byte(x1Hi>>24) >= byte(x2Hi>>24),
					byte(x1Hi>>32) >= byte(x2Hi>>32), byte(x1Hi>>40) >= byte(x2Hi>>40),
					byte(x1Hi>>48) >= byte(x2Hi>>48), byte(x1Hi>>56) >= byte(x2Hi>>56),
				}
			case wazeroir.V128CmpTypeI16x8Eq:
				result = []bool{
					uint16(x1Lo>>0) == uint16(x2Lo>>0), uint16(x1Lo>>16) == uint16(x2Lo>>16),
					uint16(x1Lo>>32) == uint16(x2Lo>>32), uint16(x1Lo>>48) == uint16(x2Lo>>48),
					uint16(x1Hi>>0) == uint16(x2Hi>>0), uint16(x1Hi>>16) == uint16(x2Hi>>16),
					uint16(x1Hi>>32) == uint16(x2Hi>>32), uint16(x1Hi>>48) == uint16(x2Hi>>48),
				}
			case wazeroir.V128CmpTypeI16x8Ne:
				result = []bool{
					uint16(x1Lo>>0) != uint16(x2Lo>>0), uint16(x1Lo>>16) != uint16(x2Lo>>16),
					uint16(x1Lo>>32) != uint16(x2Lo>>32), uint16(x1Lo>>48) != uint16(x2Lo>>48),
					uint16(x1Hi>>0) != uint16(x2Hi>>0), uint16(x1Hi>>16) != uint16(x2Hi>>16),
					uint16(x1Hi>>32) != uint16(x2Hi>>32), uint16(x1Hi>>48) != uint16(x2Hi>>48),
				}
			case wazeroir.V128CmpTypeI16x8LtS:
				result = []bool{
					int16(x1Lo>>0) < int16(x2Lo>>0), int16(x1Lo>>16) < int16(x2Lo>>16),
					int16(x1Lo>>32) < int16(x2Lo>>32), int16(x1Lo>>48) < int16(x2Lo>>48),
					int16(x1Hi>>0) < int16(x2Hi>>0), int16(x1Hi>>16) < int16(x2Hi>>16),
					int16(x1Hi>>32) < int16(x2Hi>>32), int16(x1Hi>>48) < int16(x2Hi>>48),
				}
			case wazeroir.V128CmpTypeI16x8LtU:
				result = []bool{
					uint16(x1Lo>>0) < uint16(x2Lo>>0), uint16(x1Lo>>16) < uint16(x2Lo>>16),
					uint16(x1Lo>>32) < uint16(x2Lo>>32), uint16(x1Lo>>48) < uint16(x2Lo>>48),
					uint16(x1Hi>>0) < uint16(x2Hi>>0), uint16(x1Hi>>16) < uint16(x2Hi>>16),
					uint16(x1Hi>>32) < uint16(x2Hi>>32), uint16(x1Hi>>48) < uint16(x2Hi>>48),
				}
			case wazeroir.V128CmpTypeI16x8GtS:
				result = []bool{
					int16(x1Lo>>0) > int16(x2Lo>>0), int16(x1Lo>>16) > int16(x2Lo>>16),
					int16(x1Lo>>32) > int16(x2Lo>>32), int16(x1Lo>>48) > int16(x2Lo>>48),
					int16(x1Hi>>0) > int16(x2Hi>>0), int16(x1Hi>>16) > int16(x2Hi>>16),
					int16(x1Hi>>32) > int16(x2Hi>>32), int16(x1Hi>>48) > int16(x2Hi>>48),
				}
			case wazeroir.V128CmpTypeI16x8GtU:
				result = []bool{
					uint16(x1Lo>>0) > uint16(x2Lo>>0), uint16(x1Lo>>16) > uint16(x2Lo>>16),
					uint16(x1Lo>>32) > uint16(x2Lo>>32), uint16(x1Lo>>48) > uint16(x2Lo>>48),
					uint16(x1Hi>>0) > uint16(x2Hi>>0), uint16(x1Hi>>16) > uint16(x2Hi>>16),
					uint16(x1Hi>>32) > uint16(x2Hi>>32), uint16(x1Hi>>48) > uint16(x2Hi>>48),
				}
			case wazeroir.V128CmpTypeI16x8LeS:
				result = []bool{
					int16(x1Lo>>0) <= int16(x2Lo>>0), int16(x1Lo>>16) <= int16(x2Lo>>16),
					int16(x1Lo>>32) <= int16(x2Lo>>32), int16(x1Lo>>48) <= int16(x2Lo>>48),
					int16(x1Hi>>0) <= int16(x2Hi>>0), int16(x1Hi>>16) <= int16(x2Hi>>16),
					int16(x1Hi>>32) <= int16(x2Hi>>32), int16(x1Hi>>48) <= int16(x2Hi>>48),
				}
			case wazeroir.V128CmpTypeI16x8LeU:
				result = []bool{
					uint16(x1Lo>>0) <= uint16(x2Lo>>0), uint16(x1Lo>>16) <= uint16(x2Lo>>16),
					uint16(x1Lo>>32) <= uint16(x2Lo>>32), uint16(x1Lo>>48) <= uint16(x2Lo>>48),
					uint16(x1Hi>>0) <= uint16(x2Hi>>0), uint16(x1Hi>>16) <= uint16(x2Hi>>16),
					uint16(x1Hi>>32) <= uint16(x2Hi>>32), uint16(x1Hi>>48) <= uint16(x2Hi>>48),
				}
			case wazeroir.V128CmpTypeI16x8GeS:
				result = []bool{
					int16(x1Lo>>0) >= int16(x2Lo>>0), int16(x1Lo>>16) >= int16(x2Lo>>16),
					int16(x1Lo>>32) >= int16(x2Lo>>32), int16(x1Lo>>48) >= int16(x2Lo>>48),
					int16(x1Hi>>0) >= int16(x2Hi>>0), int16(x1Hi>>16) >= int16(x2Hi>>16),
					int16(x1Hi>>32) >= int16(x2Hi>>32), int16(x1Hi>>48) >= int16(x2Hi>>48),
				}
			case wazeroir.V128CmpTypeI16x8GeU:
				result = []bool{
					uint16(x1Lo>>0) >= uint16(x2Lo>>0), uint16(x1Lo>>16) >= uint16(x2Lo>>16),
					uint16(x1Lo>>32) >= uint16(x2Lo>>32), uint16(x1Lo>>48) >= uint16(x2Lo>>48),
					uint16(x1Hi>>0) >= uint16(x2Hi>>0), uint16(x1Hi>>16) >= uint16(x2Hi>>16),
					uint16(x1Hi>>32) >= uint16(x2Hi>>32), uint16(x1Hi>>48) >= uint16(x2Hi>>48),
				}
			case wazeroir.V128CmpTypeI32x4Eq:
				result = []bool{
					uint32(x1Lo>>0) == uint32(x2Lo>>0), uint32(x1Lo>>32) == uint32(x2Lo>>32),
					uint32(x1Hi>>0) == uint32(x2Hi>>0), uint32(x1Hi>>32) == uint32(x2Hi>>32),
				}
			case wazeroir.V128CmpTypeI32x4Ne:
				result = []bool{
					uint32(x1Lo>>0) != uint32(x2Lo>>0), uint32(x1Lo>>32) != uint32(x2Lo>>32),
					uint32(x1Hi>>0) != uint32(x2Hi>>0), uint32(x1Hi>>32) != uint32(x2Hi>>32),
				}
			case wazeroir.V128CmpTypeI32x4LtS:
				result = []bool{
					int32(x1Lo>>0) < int32(x2Lo>>0), int32(x1Lo>>32) < int32(x2Lo>>32),
					int32(x1Hi>>0) < int32(x2Hi>>0), int32(x1Hi>>32) < int32(x2Hi>>32),
				}
			case wazeroir.V128CmpTypeI32x4LtU:
				result = []bool{
					uint32(x1Lo>>0) < uint32(x2Lo>>0), uint32(x1Lo>>32) < uint32(x2Lo>>32),
					uint32(x1Hi>>0) < uint32(x2Hi>>0), uint32(x1Hi>>32) < uint32(x2Hi>>32),
				}
			case wazeroir.V128CmpTypeI32x4GtS:
				result = []bool{
					int32(x1Lo>>0) > int32(x2Lo>>0), int32(x1Lo>>32) > int32(x2Lo>>32),
					int32(x1Hi>>0) > int32(x2Hi>>0), int32(x1Hi>>32) > int32(x2Hi>>32),
				}
			case wazeroir.V128CmpTypeI32x4GtU:
				result = []bool{
					uint32(x1Lo>>0) > uint32(x2Lo>>0), uint32(x1Lo>>32) > uint32(x2Lo>>32),
					uint32(x1Hi>>0) > uint32(x2Hi>>0), uint32(x1Hi>>32) > uint32(x2Hi>>32),
				}
			case wazeroir.V128CmpTypeI32x4LeS:
				result = []bool{
					int32(x1Lo>>0) <= int32(x2Lo>>0), int32(x1Lo>>32) <= int32(x2Lo>>32),
					int32(x1Hi>>0) <= int32(x2Hi>>0), int32(x1Hi>>32) <= int32(x2Hi>>32),
				}
			case wazeroir.V128CmpTypeI32x4LeU:
				result = []bool{
					uint32(x1Lo>>0) <= uint32(x2Lo>>0), uint32(x1Lo>>32) <= uint32(x2Lo>>32),
					uint32(x1Hi>>0) <= uint32(x2Hi>>0), uint32(x1Hi>>32) <= uint32(x2Hi>>32),
				}
			case wazeroir.V128CmpTypeI32x4GeS:
				result = []bool{
					int32(x1Lo>>0) >= int32(x2Lo>>0), int32(x1Lo>>32) >= int32(x2Lo>>32),
					int32(x1Hi>>0) >= int32(x2Hi>>0), int32(x1Hi>>32) >= int32(x2Hi>>32),
				}
			case wazeroir.V128CmpTypeI32x4GeU:
				result = []bool{
					uint32(x1Lo>>0) >= uint32(x2Lo>>0), uint32(x1Lo>>32) >= uint32(x2Lo>>32),
					uint32(x1Hi>>0) >= uint32(x2Hi>>0), uint32(x1Hi>>32) >= uint32(x2Hi>>32),
				}
			case wazeroir.V128CmpTypeI64x2Eq:
				result = []bool{x1Lo == x2Lo, x1Hi == x2Hi}
			case wazeroir.V128CmpTypeI64x2Ne:
				result = []bool{x1Lo != x2Lo, x1Hi != x2Hi}
			case wazeroir.V128CmpTypeI64x2LtS:
				result = []bool{int64(x1Lo) < int64(x2Lo), int64(x1Hi) < int64(x2Hi)}
			case wazeroir.V128CmpTypeI64x2GtS:
				result = []bool{int64(x1Lo) > int64(x2Lo), int64(x1Hi) > int64(x2Hi)}
			case wazeroir.V128CmpTypeI64x2LeS:
				result = []bool{int64(x1Lo) <= int64(x2Lo), int64(x1Hi) <= int64(x2Hi)}
			case wazeroir.V128CmpTypeI64x2GeS:
				result = []bool{int64(x1Lo) >= int64(x2Lo), int64(x1Hi) >= int64(x2Hi)}
			case wazeroir.V128CmpTypeF32x4Eq:
				result = []bool{
					math.Float32frombits(uint32(x1Lo>>0)) == math.Float32frombits(uint32(x2Lo>>0)),
					math.Float32frombits(uint32(x1Lo>>32)) == math.Float32frombits(uint32(x2Lo>>32)),
					math.Float32frombits(uint32(x1Hi>>0)) == math.Float32frombits(uint32(x2Hi>>0)),
					math.Float32frombits(uint32(x1Hi>>32)) == math.Float32frombits(uint32(x2Hi>>32)),
				}
			case wazeroir.V128CmpTypeF32x4Ne:
				result = []bool{
					math.Float32frombits(uint32(x1Lo>>0)) != math.Float32frombits(uint32(x2Lo>>0)),
					math.Float32frombits(uint32(x1Lo>>32)) != math.Float32frombits(uint32(x2Lo>>32)),
					math.Float32frombits(uint32(x1Hi>>0)) != math.Float32frombits(uint32(x2Hi>>0)),
					math.Float32frombits(uint32(x1Hi>>32)) != math.Float32frombits(uint32(x2Hi>>32)),
				}
			case wazeroir.V128CmpTypeF32x4Lt:
				result = []bool{
					math.Float32frombits(uint32(x1Lo>>0)) < math.Float32frombits(uint32(x2Lo>>0)),
					math.Float32frombits(uint32(x1Lo>>32)) < math.Float32frombits(uint32(x2Lo>>32)),
					math.Float32frombits(uint32(x1Hi>>0)) < math.Float32frombits(uint32(x2Hi>>0)),
					math.Float32frombits(uint32(x1Hi>>32)) < math.Float32frombits(uint32(x2Hi>>32)),
				}
			case wazeroir.V128CmpTypeF32x4Gt:
				result = []bool{
					math.Float32frombits(uint32(x1Lo>>0)) > math.Float32frombits(uint32(x2Lo>>0)),
					math.Float32frombits(uint32(x1Lo>>32)) > math.Float32frombits(uint32(x2Lo>>32)),
					math.Float32frombits(uint32(x1Hi>>0)) > math.Float32frombits(uint32(x2Hi>>0)),
					math.Float32frombits(uint32(x1Hi>>32)) > math.Float32frombits(uint32(x2Hi>>32)),
				}
			case wazeroir.V128CmpTypeF32x4Le:
				result = []bool{
					math.Float32frombits(uint32(x1Lo>>0)) <= math.Float32frombits(uint32(x2Lo>>0)),
					math.Float32frombits(uint32(x1Lo>>32)) <= math.Float32frombits(uint32(x2Lo>>32)),
					math.Float32frombits(uint32(x1Hi>>0)) <= math.Float32frombits(uint32(x2Hi>>0)),
					math.Float32frombits(uint32(x1Hi>>32)) <= math.Float32frombits(uint32(x2Hi>>32)),
				}
			case wazeroir.V128CmpTypeF32x4Ge:
				result = []bool{
					math.Float32frombits(uint32(x1Lo>>0)) >= math.Float32frombits(uint32(x2Lo>>0)),
					math.Float32frombits(uint32(x1Lo>>32)) >= math.Float32frombits(uint32(x2Lo>>32)),
					math.Float32frombits(uint32(x1Hi>>0)) >= math.Float32frombits(uint32(x2Hi>>0)),
					math.Float32frombits(uint32(x1Hi>>32)) >= math.Float32frombits(uint32(x2Hi>>32)),
				}
			case wazeroir.V128CmpTypeF64x2Eq:
				result = []bool{
					math.Float64frombits(x1Lo) == math.Float64frombits(x2Lo),
					math.Float64frombits(x1Hi) == math.Float64frombits(x2Hi),
				}
			case wazeroir.V128CmpTypeF64x2Ne:
				result = []bool{
					math.Float64frombits(x1Lo) != math.Float64frombits(x2Lo),
					math.Float64frombits(x1Hi) != math.Float64frombits(x2Hi),
				}
			case wazeroir.V128CmpTypeF64x2Lt:
				result = []bool{
					math.Float64frombits(x1Lo) < math.Float64frombits(x2Lo),
					math.Float64frombits(x1Hi) < math.Float64frombits(x2Hi),
				}
			case wazeroir.V128CmpTypeF64x2Gt:
				result = []bool{
					math.Float64frombits(x1Lo) > math.Float64frombits(x2Lo),
					math.Float64frombits(x1Hi) > math.Float64frombits(x2Hi),
				}
			case wazeroir.V128CmpTypeF64x2Le:
				result = []bool{
					math.Float64frombits(x1Lo) <= math.Float64frombits(x2Lo),
					math.Float64frombits(x1Hi) <= math.Float64frombits(x2Hi),
				}
			case wazeroir.V128CmpTypeF64x2Ge:
				result = []bool{
					math.Float64frombits(x1Lo) >= math.Float64frombits(x2Lo),
					math.Float64frombits(x1Hi) >= math.Float64frombits(x2Hi),
				}
			}

			var retLo, retHi uint64
			laneNum := len(result)
			switch laneNum {
			case 16:
				for i, b := range result {
					if b {
						if i < 8 {
							retLo |= 0xff << (i * 8)
						} else {
							retHi |= 0xff << ((i - 8) * 8)
						}
					}
				}
			case 8:
				for i, b := range result {
					if b {
						if i < 4 {
							retLo |= 0xffff << (i * 16)
						} else {
							retHi |= 0xffff << ((i - 4) * 16)
						}
					}
				}
			case 4:
				for i, b := range result {
					if b {
						if i < 2 {
							retLo |= 0xffff_ffff << (i * 32)
						} else {
							retHi |= 0xffff_ffff << ((i - 2) * 32)
						}
					}
				}
			case 2:
				if result[0] {
					retLo = ^uint64(0)
				}
				if result[1] {
					retHi = ^uint64(0)
				}
			}

			ce.pushValue(retLo)
			ce.pushValue(retHi)
			frame.pc++
		case wazeroir.OperationKindV128AddSat:
			x2hi, x2Lo := ce.popValue(), ce.popValue()
			x1hi, x1Lo := ce.popValue(), ce.popValue()

			var retLo, retHi uint64

			// Lane-wise addition while saturating the overflowing values.
			// https://github.com/WebAssembly/spec/blob/wg-2.0.draft1/proposals/simd/SIMD.md#saturating-integer-addition
			switch op.B1 {
			case wazeroir.ShapeI8x16:
				for i := 0; i < 16; i++ {
					var v, w byte
					if i < 8 {
						v, w = byte(x1Lo>>(i*8)), byte(x2Lo>>(i*8))
					} else {
						v, w = byte(x1hi>>((i-8)*8)), byte(x2hi>>((i-8)*8))
					}

					var uv uint64
					if op.B3 { // signed
						if subbed := int64(int8(v)) + int64(int8(w)); subbed < math.MinInt8 {
							uv = uint64(byte(0x80))
						} else if subbed > math.MaxInt8 {
							uv = uint64(byte(0x7f))
						} else {
							uv = uint64(byte(int8(subbed)))
						}
					} else {
						if subbed := int64(v) + int64(w); subbed < 0 {
							uv = uint64(byte(0))
						} else if subbed > math.MaxUint8 {
							uv = uint64(byte(0xff))
						} else {
							uv = uint64(byte(subbed))
						}
					}

					if i < 8 { // first 8 lanes are on lower 64bits.
						retLo |= uv << (i * 8)
					} else {
						retHi |= uv << ((i - 8) * 8)
					}
				}
			case wazeroir.ShapeI16x8:
				for i := 0; i < 8; i++ {
					var v, w uint16
					if i < 4 {
						v, w = uint16(x1Lo>>(i*16)), uint16(x2Lo>>(i*16))
					} else {
						v, w = uint16(x1hi>>((i-4)*16)), uint16(x2hi>>((i-4)*16))
					}

					var uv uint64
					if op.B3 { // signed
						if added := int64(int16(v)) + int64(int16(w)); added < math.MinInt16 {
							uv = uint64(uint16(0x8000))
						} else if added > math.MaxInt16 {
							uv = uint64(uint16(0x7fff))
						} else {
							uv = uint64(uint16(int16(added)))
						}
					} else {
						if added := int64(v) + int64(w); added < 0 {
							uv = uint64(uint16(0))
						} else if added > math.MaxUint16 {
							uv = uint64(uint16(0xffff))
						} else {
							uv = uint64(uint16(added))
						}
					}

					if i < 4 { // first 4 lanes are on lower 64bits.
						retLo |= uv << (i * 16)
					} else {
						retHi |= uv << ((i - 4) * 16)
					}
				}
			}

			ce.pushValue(retLo)
			ce.pushValue(retHi)
			frame.pc++
		case wazeroir.OperationKindV128SubSat:
			x2hi, x2Lo := ce.popValue(), ce.popValue()
			x1hi, x1Lo := ce.popValue(), ce.popValue()

			var retLo, retHi uint64

			// Lane-wise subtraction while saturating the overflowing values.
			// https://github.com/WebAssembly/spec/blob/wg-2.0.draft1/proposals/simd/SIMD.md#saturating-integer-subtraction
			switch op.B1 {
			case wazeroir.ShapeI8x16:
				for i := 0; i < 16; i++ {
					var v, w byte
					if i < 8 {
						v, w = byte(x1Lo>>(i*8)), byte(x2Lo>>(i*8))
					} else {
						v, w = byte(x1hi>>((i-8)*8)), byte(x2hi>>((i-8)*8))
					}

					var uv uint64
					if op.B3 { // signed
						if subbed := int64(int8(v)) - int64(int8(w)); subbed < math.MinInt8 {
							uv = uint64(byte(0x80))
						} else if subbed > math.MaxInt8 {
							uv = uint64(byte(0x7f))
						} else {
							uv = uint64(byte(int8(subbed)))
						}
					} else {
						if subbed := int64(v) - int64(w); subbed < 0 {
							uv = uint64(byte(0))
						} else if subbed > math.MaxUint8 {
							uv = uint64(byte(0xff))
						} else {
							uv = uint64(byte(subbed))
						}
					}

					if i < 8 {
						retLo |= uv << (i * 8)
					} else {
						retHi |= uv << ((i - 8) * 8)
					}
				}
			case wazeroir.ShapeI16x8:
				for i := 0; i < 8; i++ {
					var v, w uint16
					if i < 4 {
						v, w = uint16(x1Lo>>(i*16)), uint16(x2Lo>>(i*16))
					} else {
						v, w = uint16(x1hi>>((i-4)*16)), uint16(x2hi>>((i-4)*16))
					}

					var uv uint64
					if op.B3 { // signed
						if subbed := int64(int16(v)) - int64(int16(w)); subbed < math.MinInt16 {
							uv = uint64(uint16(0x8000))
						} else if subbed > math.MaxInt16 {
							uv = uint64(uint16(0x7fff))
						} else {
							uv = uint64(uint16(int16(subbed)))
						}
					} else {
						if subbed := int64(v) - int64(w); subbed < 0 {
							uv = uint64(uint16(0))
						} else if subbed > math.MaxUint16 {
							uv = uint64(uint16(0xffff))
						} else {
							uv = uint64(uint16(subbed))
						}
					}

					if i < 4 {
						retLo |= uv << (i * 16)
					} else {
						retHi |= uv << ((i - 4) * 16)
					}
				}
			}

			ce.pushValue(retLo)
			ce.pushValue(retHi)
			frame.pc++
		case wazeroir.OperationKindV128Mul:
			x2hi, x2lo := ce.popValue(), ce.popValue()
			x1hi, x1lo := ce.popValue(), ce.popValue()
			var retLo, retHi uint64
			switch op.B1 {
			case wazeroir.ShapeI16x8:
				retHi = uint64(uint16(x1hi)*uint16(x2hi)) | (uint64(uint16(x1hi>>16)*uint16(x2hi>>16)) << 16) |
					(uint64(uint16(x1hi>>32)*uint16(x2hi>>32)) << 32) | (uint64(uint16(x1hi>>48)*uint16(x2hi>>48)) << 48)
				retLo = uint64(uint16(x1lo)*uint16(x2lo)) | (uint64(uint16(x1lo>>16)*uint16(x2lo>>16)) << 16) |
					(uint64(uint16(x1lo>>32)*uint16(x2lo>>32)) << 32) | (uint64(uint16(x1lo>>48)*uint16(x2lo>>48)) << 48)
			case wazeroir.ShapeI32x4:
				retHi = uint64(uint32(x1hi)*uint32(x2hi)) | (uint64(uint32(x1hi>>32)*uint32(x2hi>>32)) << 32)
				retLo = uint64(uint32(x1lo)*uint32(x2lo)) | (uint64(uint32(x1lo>>32)*uint32(x2lo>>32)) << 32)
			case wazeroir.ShapeI64x2:
				retHi = x1hi * x2hi
				retLo = x1lo * x2lo
			case wazeroir.ShapeF32x4:
				retHi = mulFloat32bits(uint32(x1hi), uint32(x2hi)) | mulFloat32bits(uint32(x1hi>>32), uint32(x2hi>>32))<<32
				retLo = mulFloat32bits(uint32(x1lo), uint32(x2lo)) | mulFloat32bits(uint32(x1lo>>32), uint32(x2lo>>32))<<32
			case wazeroir.ShapeF64x2:
				retHi = math.Float64bits(math.Float64frombits(x1hi) * math.Float64frombits(x2hi))
				retLo = math.Float64bits(math.Float64frombits(x1lo) * math.Float64frombits(x2lo))
			}
			ce.pushValue(retLo)
			ce.pushValue(retHi)
			frame.pc++
		case wazeroir.OperationKindV128Div:
			x2hi, x2lo := ce.popValue(), ce.popValue()
			x1hi, x1lo := ce.popValue(), ce.popValue()
			var retLo, retHi uint64
			if op.B1 == wazeroir.ShapeF64x2 {
				retHi = math.Float64bits(math.Float64frombits(x1hi) / math.Float64frombits(x2hi))
				retLo = math.Float64bits(math.Float64frombits(x1lo) / math.Float64frombits(x2lo))
			} else {
				retHi = divFloat32bits(uint32(x1hi), uint32(x2hi)) | divFloat32bits(uint32(x1hi>>32), uint32(x2hi>>32))<<32
				retLo = divFloat32bits(uint32(x1lo), uint32(x2lo)) | divFloat32bits(uint32(x1lo>>32), uint32(x2lo>>32))<<32
			}
			ce.pushValue(retLo)
			ce.pushValue(retHi)
			frame.pc++
		case wazeroir.OperationKindV128Neg:
			hi, lo := ce.popValue(), ce.popValue()
			switch op.B1 {
			case wazeroir.ShapeI8x16:
				lo = uint64(-byte(lo)) | (uint64(-byte(lo>>8)) << 8) |
					(uint64(-byte(lo>>16)) << 16) | (uint64(-byte(lo>>24)) << 24) |
					(uint64(-byte(lo>>32)) << 32) | (uint64(-byte(lo>>40)) << 40) |
					(uint64(-byte(lo>>48)) << 48) | (uint64(-byte(lo>>56)) << 56)
				hi = uint64(-byte(hi)) | (uint64(-byte(hi>>8)) << 8) |
					(uint64(-byte(hi>>16)) << 16) | (uint64(-byte(hi>>24)) << 24) |
					(uint64(-byte(hi>>32)) << 32) | (uint64(-byte(hi>>40)) << 40) |
					(uint64(-byte(hi>>48)) << 48) | (uint64(-byte(hi>>56)) << 56)
			case wazeroir.ShapeI16x8:
				hi = uint64(-uint16(hi)) | (uint64(-uint16(hi>>16)) << 16) |
					(uint64(-uint16(hi>>32)) << 32) | (uint64(-uint16(hi>>48)) << 48)
				lo = uint64(-uint16(lo)) | (uint64(-uint16(lo>>16)) << 16) |
					(uint64(-uint16(lo>>32)) << 32) | (uint64(-uint16(lo>>48)) << 48)
			case wazeroir.ShapeI32x4:
				hi = uint64(-uint32(hi)) | (uint64(-uint32(hi>>32)) << 32)
				lo = uint64(-uint32(lo)) | (uint64(-uint32(lo>>32)) << 32)
			case wazeroir.ShapeI64x2:
				hi = -hi
				lo = -lo
			case wazeroir.ShapeF32x4:
				hi = uint64(math.Float32bits(-math.Float32frombits(uint32(hi)))) |
					(uint64(math.Float32bits(-math.Float32frombits(uint32(hi>>32)))) << 32)
				lo = uint64(math.Float32bits(-math.Float32frombits(uint32(lo)))) |
					(uint64(math.Float32bits(-math.Float32frombits(uint32(lo>>32)))) << 32)
			case wazeroir.ShapeF64x2:
				hi = math.Float64bits(-math.Float64frombits(hi))
				lo = math.Float64bits(-math.Float64frombits(lo))
			}
			ce.pushValue(lo)
			ce.pushValue(hi)
			frame.pc++
		case wazeroir.OperationKindV128Sqrt:
			hi, lo := ce.popValue(), ce.popValue()
			if op.B1 == wazeroir.ShapeF64x2 {
				hi = math.Float64bits(math.Sqrt(math.Float64frombits(hi)))
				lo = math.Float64bits(math.Sqrt(math.Float64frombits(lo)))
			} else {
				hi = uint64(math.Float32bits(float32(math.Sqrt(float64(math.Float32frombits(uint32(hi))))))) |
					(uint64(math.Float32bits(float32(math.Sqrt(float64(math.Float32frombits(uint32(hi>>32))))))) << 32)
				lo = uint64(math.Float32bits(float32(math.Sqrt(float64(math.Float32frombits(uint32(lo))))))) |
					(uint64(math.Float32bits(float32(math.Sqrt(float64(math.Float32frombits(uint32(lo>>32))))))) << 32)
			}
			ce.pushValue(lo)
			ce.pushValue(hi)
			frame.pc++
		case wazeroir.OperationKindV128Abs:
			hi, lo := ce.popValue(), ce.popValue()
			switch op.B1 {
			case wazeroir.ShapeI8x16:
				lo = uint64(i8Abs(byte(lo))) | (uint64(i8Abs(byte(lo>>8))) << 8) |
					(uint64(i8Abs(byte(lo>>16))) << 16) | (uint64(i8Abs(byte(lo>>24))) << 24) |
					(uint64(i8Abs(byte(lo>>32))) << 32) | (uint64(i8Abs(byte(lo>>40))) << 40) |
					(uint64(i8Abs(byte(lo>>48))) << 48) | (uint64(i8Abs(byte(lo>>56))) << 56)
				hi = uint64(i8Abs(byte(hi))) | (uint64(i8Abs(byte(hi>>8))) << 8) |
					(uint64(i8Abs(byte(hi>>16))) << 16) | (uint64(i8Abs(byte(hi>>24))) << 24) |
					(uint64(i8Abs(byte(hi>>32))) << 32) | (uint64(i8Abs(byte(hi>>40))) << 40) |
					(uint64(i8Abs(byte(hi>>48))) << 48) | (uint64(i8Abs(byte(hi>>56))) << 56)
			case wazeroir.ShapeI16x8:
				hi = uint64(i16Abs(uint16(hi))) | (uint64(i16Abs(uint16(hi>>16))) << 16) |
					(uint64(i16Abs(uint16(hi>>32))) << 32) | (uint64(i16Abs(uint16(hi>>48))) << 48)
				lo = uint64(i16Abs(uint16(lo))) | (uint64(i16Abs(uint16(lo>>16))) << 16) |
					(uint64(i16Abs(uint16(lo>>32))) << 32) | (uint64(i16Abs(uint16(lo>>48))) << 48)
			case wazeroir.ShapeI32x4:
				hi = uint64(i32Abs(uint32(hi))) | (uint64(i32Abs(uint32(hi>>32))) << 32)
				lo = uint64(i32Abs(uint32(lo))) | (uint64(i32Abs(uint32(lo>>32))) << 32)
			case wazeroir.ShapeI64x2:
				if int64(hi) < 0 {
					hi = -hi
				}
				if int64(lo) < 0 {
					lo = -lo
				}
			case wazeroir.ShapeF32x4:
				hi = hi &^ (1<<31 | 1<<63)
				lo = lo &^ (1<<31 | 1<<63)
			case wazeroir.ShapeF64x2:
				hi = hi &^ (1 << 63)
				lo = lo &^ (1 << 63)
			}
			ce.pushValue(lo)
			ce.pushValue(hi)
			frame.pc++
		case wazeroir.OperationKindV128Popcnt:
			hi, lo := ce.popValue(), ce.popValue()
			var retLo, retHi uint64
			for i := 0; i < 16; i++ {
				var v byte
				if i < 8 {
					v = byte(lo >> (i * 8))
				} else {
					v = byte(hi >> ((i - 8) * 8))
				}

				var cnt uint64
				for i := 0; i < 8; i++ {
					if (v>>i)&0b1 != 0 {
						cnt++
					}
				}

				if i < 8 {
					retLo |= cnt << (i * 8)
				} else {
					retHi |= cnt << ((i - 8) * 8)
				}
			}
			ce.pushValue(retLo)
			ce.pushValue(retHi)
			frame.pc++
		case wazeroir.OperationKindV128Min:
			x2hi, x2lo := ce.popValue(), ce.popValue()
			x1hi, x1lo := ce.popValue(), ce.popValue()
			var retLo, retHi uint64
			switch op.B1 {
			case wazeroir.ShapeI8x16:
				if op.B3 { // signed
					retLo = uint64(i8MinS(uint8(x1lo>>8), uint8(x2lo>>8)))<<8 | uint64(i8MinS(uint8(x1lo), uint8(x2lo))) |
						uint64(i8MinS(uint8(x1lo>>24), uint8(x2lo>>24)))<<24 | uint64(i8MinS(uint8(x1lo>>16), uint8(x2lo>>16)))<<16 |
						uint64(i8MinS(uint8(x1lo>>40), uint8(x2lo>>40)))<<40 | uint64(i8MinS(uint8(x1lo>>32), uint8(x2lo>>32)))<<32 |
						uint64(i8MinS(uint8(x1lo>>56), uint8(x2lo>>56)))<<56 | uint64(i8MinS(uint8(x1lo>>48), uint8(x2lo>>48)))<<48
					retHi = uint64(i8MinS(uint8(x1hi>>8), uint8(x2hi>>8)))<<8 | uint64(i8MinS(uint8(x1hi), uint8(x2hi))) |
						uint64(i8MinS(uint8(x1hi>>24), uint8(x2hi>>24)))<<24 | uint64(i8MinS(uint8(x1hi>>16), uint8(x2hi>>16)))<<16 |
						uint64(i8MinS(uint8(x1hi>>40), uint8(x2hi>>40)))<<40 | uint64(i8MinS(uint8(x1hi>>32), uint8(x2hi>>32)))<<32 |
						uint64(i8MinS(uint8(x1hi>>56), uint8(x2hi>>56)))<<56 | uint64(i8MinS(uint8(x1hi>>48), uint8(x2hi>>48)))<<48
				} else {
					retLo = uint64(i8MinU(uint8(x1lo>>8), uint8(x2lo>>8)))<<8 | uint64(i8MinU(uint8(x1lo), uint8(x2lo))) |
						uint64(i8MinU(uint8(x1lo>>24), uint8(x2lo>>24)))<<24 | uint64(i8MinU(uint8(x1lo>>16), uint8(x2lo>>16)))<<16 |
						uint64(i8MinU(uint8(x1lo>>40), uint8(x2lo>>40)))<<40 | uint64(i8MinU(uint8(x1lo>>32), uint8(x2lo>>32)))<<32 |
						uint64(i8MinU(uint8(x1lo>>56), uint8(x2lo>>56)))<<56 | uint64(i8MinU(uint8(x1lo>>48), uint8(x2lo>>48)))<<48
					retHi = uint64(i8MinU(uint8(x1hi>>8), uint8(x2hi>>8)))<<8 | uint64(i8MinU(uint8(x1hi), uint8(x2hi))) |
						uint64(i8MinU(uint8(x1hi>>24), uint8(x2hi>>24)))<<24 | uint64(i8MinU(uint8(x1hi>>16), uint8(x2hi>>16)))<<16 |
						uint64(i8MinU(uint8(x1hi>>40), uint8(x2hi>>40)))<<40 | uint64(i8MinU(uint8(x1hi>>32), uint8(x2hi>>32)))<<32 |
						uint64(i8MinU(uint8(x1hi>>56), uint8(x2hi>>56)))<<56 | uint64(i8MinU(uint8(x1hi>>48), uint8(x2hi>>48)))<<48
				}
			case wazeroir.ShapeI16x8:
				if op.B3 { // signed
					retLo = uint64(i16MinS(uint16(x1lo), uint16(x2lo))) |
						uint64(i16MinS(uint16(x1lo>>16), uint16(x2lo>>16)))<<16 |
						uint64(i16MinS(uint16(x1lo>>32), uint16(x2lo>>32)))<<32 |
						uint64(i16MinS(uint16(x1lo>>48), uint16(x2lo>>48)))<<48
					retHi = uint64(i16MinS(uint16(x1hi), uint16(x2hi))) |
						uint64(i16MinS(uint16(x1hi>>16), uint16(x2hi>>16)))<<16 |
						uint64(i16MinS(uint16(x1hi>>32), uint16(x2hi>>32)))<<32 |
						uint64(i16MinS(uint16(x1hi>>48), uint16(x2hi>>48)))<<48
				} else {
					retLo = uint64(i16MinU(uint16(x1lo), uint16(x2lo))) |
						uint64(i16MinU(uint16(x1lo>>16), uint16(x2lo>>16)))<<16 |
						uint64(i16MinU(uint16(x1lo>>32), uint16(x2lo>>32)))<<32 |
						uint64(i16MinU(uint16(x1lo>>48), uint16(x2lo>>48)))<<48
					retHi = uint64(i16MinU(uint16(x1hi), uint16(x2hi))) |
						uint64(i16MinU(uint16(x1hi>>16), uint16(x2hi>>16)))<<16 |
						uint64(i16MinU(uint16(x1hi>>32), uint16(x2hi>>32)))<<32 |
						uint64(i16MinU(uint16(x1hi>>48), uint16(x2hi>>48)))<<48
				}
			case wazeroir.ShapeI32x4:
				if op.B3 { // signed
					retLo = uint64(i32MinS(uint32(x1lo), uint32(x2lo))) |
						uint64(i32MinS(uint32(x1lo>>32), uint32(x2lo>>32)))<<32
					retHi = uint64(i32MinS(uint32(x1hi), uint32(x2hi))) |
						uint64(i32MinS(uint32(x1hi>>32), uint32(x2hi>>32)))<<32
				} else {
					retLo = uint64(i32MinU(uint32(x1lo), uint32(x2lo))) |
						uint64(i32MinU(uint32(x1lo>>32), uint32(x2lo>>32)))<<32
					retHi = uint64(i32MinU(uint32(x1hi), uint32(x2hi))) |
						uint64(i32MinU(uint32(x1hi>>32), uint32(x2hi>>32)))<<32
				}
			case wazeroir.ShapeF32x4:
				retHi = WasmCompatMin32bits(uint32(x1hi), uint32(x2hi)) |
					WasmCompatMin32bits(uint32(x1hi>>32), uint32(x2hi>>32))<<32
				retLo = WasmCompatMin32bits(uint32(x1lo), uint32(x2lo)) |
					WasmCompatMin32bits(uint32(x1lo>>32), uint32(x2lo>>32))<<32
			case wazeroir.ShapeF64x2:
				retHi = math.Float64bits(moremath.WasmCompatMin64(
					math.Float64frombits(x1hi),
					math.Float64frombits(x2hi),
				))
				retLo = math.Float64bits(moremath.WasmCompatMin64(
					math.Float64frombits(x1lo),
					math.Float64frombits(x2lo),
				))
			}
			ce.pushValue(retLo)
			ce.pushValue(retHi)
			frame.pc++
		case wazeroir.OperationKindV128Max:
			x2hi, x2lo := ce.popValue(), ce.popValue()
			x1hi, x1lo := ce.popValue(), ce.popValue()
			var retLo, retHi uint64
			switch op.B1 {
			case wazeroir.ShapeI8x16:
				if op.B3 { // signed
					retLo = uint64(i8MaxS(uint8(x1lo>>8), uint8(x2lo>>8)))<<8 | uint64(i8MaxS(uint8(x1lo), uint8(x2lo))) |
						uint64(i8MaxS(uint8(x1lo>>24), uint8(x2lo>>24)))<<24 | uint64(i8MaxS(uint8(x1lo>>16), uint8(x2lo>>16)))<<16 |
						uint64(i8MaxS(uint8(x1lo>>40), uint8(x2lo>>40)))<<40 | uint64(i8MaxS(uint8(x1lo>>32), uint8(x2lo>>32)))<<32 |
						uint64(i8MaxS(uint8(x1lo>>56), uint8(x2lo>>56)))<<56 | uint64(i8MaxS(uint8(x1lo>>48), uint8(x2lo>>48)))<<48
					retHi = uint64(i8MaxS(uint8(x1hi>>8), uint8(x2hi>>8)))<<8 | uint64(i8MaxS(uint8(x1hi), uint8(x2hi))) |
						uint64(i8MaxS(uint8(x1hi>>24), uint8(x2hi>>24)))<<24 | uint64(i8MaxS(uint8(x1hi>>16), uint8(x2hi>>16)))<<16 |
						uint64(i8MaxS(uint8(x1hi>>40), uint8(x2hi>>40)))<<40 | uint64(i8MaxS(uint8(x1hi>>32), uint8(x2hi>>32)))<<32 |
						uint64(i8MaxS(uint8(x1hi>>56), uint8(x2hi>>56)))<<56 | uint64(i8MaxS(uint8(x1hi>>48), uint8(x2hi>>48)))<<48
				} else {
					retLo = uint64(i8MaxU(uint8(x1lo>>8), uint8(x2lo>>8)))<<8 | uint64(i8MaxU(uint8(x1lo), uint8(x2lo))) |
						uint64(i8MaxU(uint8(x1lo>>24), uint8(x2lo>>24)))<<24 | uint64(i8MaxU(uint8(x1lo>>16), uint8(x2lo>>16)))<<16 |
						uint64(i8MaxU(uint8(x1lo>>40), uint8(x2lo>>40)))<<40 | uint64(i8MaxU(uint8(x1lo>>32), uint8(x2lo>>32)))<<32 |
						uint64(i8MaxU(uint8(x1lo>>56), uint8(x2lo>>56)))<<56 | uint64(i8MaxU(uint8(x1lo>>48), uint8(x2lo>>48)))<<48
					retHi = uint64(i8MaxU(uint8(x1hi>>8), uint8(x2hi>>8)))<<8 | uint64(i8MaxU(uint8(x1hi), uint8(x2hi))) |
						uint64(i8MaxU(uint8(x1hi>>24), uint8(x2hi>>24)))<<24 | uint64(i8MaxU(uint8(x1hi>>16), uint8(x2hi>>16)))<<16 |
						uint64(i8MaxU(uint8(x1hi>>40), uint8(x2hi>>40)))<<40 | uint64(i8MaxU(uint8(x1hi>>32), uint8(x2hi>>32)))<<32 |
						uint64(i8MaxU(uint8(x1hi>>56), uint8(x2hi>>56)))<<56 | uint64(i8MaxU(uint8(x1hi>>48), uint8(x2hi>>48)))<<48
				}
			case wazeroir.ShapeI16x8:
				if op.B3 { // signed
					retLo = uint64(i16MaxS(uint16(x1lo), uint16(x2lo))) |
						uint64(i16MaxS(uint16(x1lo>>16), uint16(x2lo>>16)))<<16 |
						uint64(i16MaxS(uint16(x1lo>>32), uint16(x2lo>>32)))<<32 |
						uint64(i16MaxS(uint16(x1lo>>48), uint16(x2lo>>48)))<<48
					retHi = uint64(i16MaxS(uint16(x1hi), uint16(x2hi))) |
						uint64(i16MaxS(uint16(x1hi>>16), uint16(x2hi>>16)))<<16 |
						uint64(i16MaxS(uint16(x1hi>>32), uint16(x2hi>>32)))<<32 |
						uint64(i16MaxS(uint16(x1hi>>48), uint16(x2hi>>48)))<<48
				} else {
					retLo = uint64(i16MaxU(uint16(x1lo), uint16(x2lo))) |
						uint64(i16MaxU(uint16(x1lo>>16), uint16(x2lo>>16)))<<16 |
						uint64(i16MaxU(uint16(x1lo>>32), uint16(x2lo>>32)))<<32 |
						uint64(i16MaxU(uint16(x1lo>>48), uint16(x2lo>>48)))<<48
					retHi = uint64(i16MaxU(uint16(x1hi), uint16(x2hi))) |
						uint64(i16MaxU(uint16(x1hi>>16), uint16(x2hi>>16)))<<16 |
						uint64(i16MaxU(uint16(x1hi>>32), uint16(x2hi>>32)))<<32 |
						uint64(i16MaxU(uint16(x1hi>>48), uint16(x2hi>>48)))<<48
				}
			case wazeroir.ShapeI32x4:
				if op.B3 { // signed
					retLo = uint64(i32MaxS(uint32(x1lo), uint32(x2lo))) |
						uint64(i32MaxS(uint32(x1lo>>32), uint32(x2lo>>32)))<<32
					retHi = uint64(i32MaxS(uint32(x1hi), uint32(x2hi))) |
						uint64(i32MaxS(uint32(x1hi>>32), uint32(x2hi>>32)))<<32
				} else {
					retLo = uint64(i32MaxU(uint32(x1lo), uint32(x2lo))) |
						uint64(i32MaxU(uint32(x1lo>>32), uint32(x2lo>>32)))<<32
					retHi = uint64(i32MaxU(uint32(x1hi), uint32(x2hi))) |
						uint64(i32MaxU(uint32(x1hi>>32), uint32(x2hi>>32)))<<32
				}
			case wazeroir.ShapeF32x4:
				retHi = WasmCompatMax32bits(uint32(x1hi), uint32(x2hi)) |
					WasmCompatMax32bits(uint32(x1hi>>32), uint32(x2hi>>32))<<32
				retLo = WasmCompatMax32bits(uint32(x1lo), uint32(x2lo)) |
					WasmCompatMax32bits(uint32(x1lo>>32), uint32(x2lo>>32))<<32
			case wazeroir.ShapeF64x2:
				retHi = math.Float64bits(moremath.WasmCompatMax64(
					math.Float64frombits(x1hi),
					math.Float64frombits(x2hi),
				))
				retLo = math.Float64bits(moremath.WasmCompatMax64(
					math.Float64frombits(x1lo),
					math.Float64frombits(x2lo),
				))
			}
			ce.pushValue(retLo)
			ce.pushValue(retHi)
			frame.pc++
		case wazeroir.OperationKindV128AvgrU:
			x2hi, x2lo := ce.popValue(), ce.popValue()
			x1hi, x1lo := ce.popValue(), ce.popValue()
			var retLo, retHi uint64
			switch op.B1 {
			case wazeroir.ShapeI8x16:
				retLo = uint64(i8RoundingAverage(uint8(x1lo>>8), uint8(x2lo>>8)))<<8 | uint64(i8RoundingAverage(uint8(x1lo), uint8(x2lo))) |
					uint64(i8RoundingAverage(uint8(x1lo>>24), uint8(x2lo>>24)))<<24 | uint64(i8RoundingAverage(uint8(x1lo>>16), uint8(x2lo>>16)))<<16 |
					uint64(i8RoundingAverage(uint8(x1lo>>40), uint8(x2lo>>40)))<<40 | uint64(i8RoundingAverage(uint8(x1lo>>32), uint8(x2lo>>32)))<<32 |
					uint64(i8RoundingAverage(uint8(x1lo>>56), uint8(x2lo>>56)))<<56 | uint64(i8RoundingAverage(uint8(x1lo>>48), uint8(x2lo>>48)))<<48
				retHi = uint64(i8RoundingAverage(uint8(x1hi>>8), uint8(x2hi>>8)))<<8 | uint64(i8RoundingAverage(uint8(x1hi), uint8(x2hi))) |
					uint64(i8RoundingAverage(uint8(x1hi>>24), uint8(x2hi>>24)))<<24 | uint64(i8RoundingAverage(uint8(x1hi>>16), uint8(x2hi>>16)))<<16 |
					uint64(i8RoundingAverage(uint8(x1hi>>40), uint8(x2hi>>40)))<<40 | uint64(i8RoundingAverage(uint8(x1hi>>32), uint8(x2hi>>32)))<<32 |
					uint64(i8RoundingAverage(uint8(x1hi>>56), uint8(x2hi>>56)))<<56 | uint64(i8RoundingAverage(uint8(x1hi>>48), uint8(x2hi>>48)))<<48
			case wazeroir.ShapeI16x8:
				retLo = uint64(i16RoundingAverage(uint16(x1lo), uint16(x2lo))) |
					uint64(i16RoundingAverage(uint16(x1lo>>16), uint16(x2lo>>16)))<<16 |
					uint64(i16RoundingAverage(uint16(x1lo>>32), uint16(x2lo>>32)))<<32 |
					uint64(i16RoundingAverage(uint16(x1lo>>48), uint16(x2lo>>48)))<<48
				retHi = uint64(i16RoundingAverage(uint16(x1hi), uint16(x2hi))) |
					uint64(i16RoundingAverage(uint16(x1hi>>16), uint16(x2hi>>16)))<<16 |
					uint64(i16RoundingAverage(uint16(x1hi>>32), uint16(x2hi>>32)))<<32 |
					uint64(i16RoundingAverage(uint16(x1hi>>48), uint16(x2hi>>48)))<<48
			}
			ce.pushValue(retLo)
			ce.pushValue(retHi)
			frame.pc++
		case wazeroir.OperationKindV128Pmin:
			x2hi, x2lo := ce.popValue(), ce.popValue()
			x1hi, x1lo := ce.popValue(), ce.popValue()
			var retLo, retHi uint64
			if op.B1 == wazeroir.ShapeF32x4 {
				if flt32(math.Float32frombits(uint32(x2lo)), math.Float32frombits(uint32(x1lo))) {
					retLo = x2lo & 0x00000000_ffffffff
				} else {
					retLo = x1lo & 0x00000000_ffffffff
				}
				if flt32(math.Float32frombits(uint32(x2lo>>32)), math.Float32frombits(uint32(x1lo>>32))) {
					retLo |= x2lo & 0xffffffff_00000000
				} else {
					retLo |= x1lo & 0xffffffff_00000000
				}
				if flt32(math.Float32frombits(uint32(x2hi)), math.Float32frombits(uint32(x1hi))) {
					retHi = x2hi & 0x00000000_ffffffff
				} else {
					retHi = x1hi & 0x00000000_ffffffff
				}
				if flt32(math.Float32frombits(uint32(x2hi>>32)), math.Float32frombits(uint32(x1hi>>32))) {
					retHi |= x2hi & 0xffffffff_00000000
				} else {
					retHi |= x1hi & 0xffffffff_00000000
				}
			} else {
				if flt64(math.Float64frombits(x2lo), math.Float64frombits(x1lo)) {
					retLo = x2lo
				} else {
					retLo = x1lo
				}
				if flt64(math.Float64frombits(x2hi), math.Float64frombits(x1hi)) {
					retHi = x2hi
				} else {
					retHi = x1hi
				}
			}
			ce.pushValue(retLo)
			ce.pushValue(retHi)
			frame.pc++
		case wazeroir.OperationKindV128Pmax:
			x2hi, x2lo := ce.popValue(), ce.popValue()
			x1hi, x1lo := ce.popValue(), ce.popValue()
			var retLo, retHi uint64
			if op.B1 == wazeroir.ShapeF32x4 {
				if flt32(math.Float32frombits(uint32(x1lo)), math.Float32frombits(uint32(x2lo))) {
					retLo = x2lo & 0x00000000_ffffffff
				} else {
					retLo = x1lo & 0x00000000_ffffffff
				}
				if flt32(math.Float32frombits(uint32(x1lo>>32)), math.Float32frombits(uint32(x2lo>>32))) {
					retLo |= x2lo & 0xffffffff_00000000
				} else {
					retLo |= x1lo & 0xffffffff_00000000
				}
				if flt32(math.Float32frombits(uint32(x1hi)), math.Float32frombits(uint32(x2hi))) {
					retHi = x2hi & 0x00000000_ffffffff
				} else {
					retHi = x1hi & 0x00000000_ffffffff
				}
				if flt32(math.Float32frombits(uint32(x1hi>>32)), math.Float32frombits(uint32(x2hi>>32))) {
					retHi |= x2hi & 0xffffffff_00000000
				} else {
					retHi |= x1hi & 0xffffffff_00000000
				}
			} else {
				if flt64(math.Float64frombits(x1lo), math.Float64frombits(x2lo)) {
					retLo = x2lo
				} else {
					retLo = x1lo
				}
				if flt64(math.Float64frombits(x1hi), math.Float64frombits(x2hi)) {
					retHi = x2hi
				} else {
					retHi = x1hi
				}
			}
			ce.pushValue(retLo)
			ce.pushValue(retHi)
			frame.pc++
		case wazeroir.OperationKindV128Ceil:
			hi, lo := ce.popValue(), ce.popValue()
			if op.B1 == wazeroir.ShapeF32x4 {
				lo = uint64(math.Float32bits(moremath.WasmCompatCeilF32(math.Float32frombits(uint32(lo))))) |
					(uint64(math.Float32bits(moremath.WasmCompatCeilF32(math.Float32frombits(uint32(lo>>32))))) << 32)
				hi = uint64(math.Float32bits(moremath.WasmCompatCeilF32(math.Float32frombits(uint32(hi))))) |
					(uint64(math.Float32bits(moremath.WasmCompatCeilF32(math.Float32frombits(uint32(hi>>32))))) << 32)
			} else {
				lo = math.Float64bits(moremath.WasmCompatCeilF64(math.Float64frombits(lo)))
				hi = math.Float64bits(moremath.WasmCompatCeilF64(math.Float64frombits(hi)))
			}
			ce.pushValue(lo)
			ce.pushValue(hi)
			frame.pc++
		case wazeroir.OperationKindV128Floor:
			hi, lo := ce.popValue(), ce.popValue()
			if op.B1 == wazeroir.ShapeF32x4 {
				lo = uint64(math.Float32bits(moremath.WasmCompatFloorF32(math.Float32frombits(uint32(lo))))) |
					(uint64(math.Float32bits(moremath.WasmCompatFloorF32(math.Float32frombits(uint32(lo>>32))))) << 32)
				hi = uint64(math.Float32bits(moremath.WasmCompatFloorF32(math.Float32frombits(uint32(hi))))) |
					(uint64(math.Float32bits(moremath.WasmCompatFloorF32(math.Float32frombits(uint32(hi>>32))))) << 32)
			} else {
				lo = math.Float64bits(moremath.WasmCompatFloorF64(math.Float64frombits(lo)))
				hi = math.Float64bits(moremath.WasmCompatFloorF64(math.Float64frombits(hi)))
			}
			ce.pushValue(lo)
			ce.pushValue(hi)
			frame.pc++
		case wazeroir.OperationKindV128Trunc:
			hi, lo := ce.popValue(), ce.popValue()
			if op.B1 == wazeroir.ShapeF32x4 {
				lo = uint64(math.Float32bits(moremath.WasmCompatTruncF32(math.Float32frombits(uint32(lo))))) |
					(uint64(math.Float32bits(moremath.WasmCompatTruncF32(math.Float32frombits(uint32(lo>>32))))) << 32)
				hi = uint64(math.Float32bits(moremath.WasmCompatTruncF32(math.Float32frombits(uint32(hi))))) |
					(uint64(math.Float32bits(moremath.WasmCompatTruncF32(math.Float32frombits(uint32(hi>>32))))) << 32)
			} else {
				lo = math.Float64bits(moremath.WasmCompatTruncF64(math.Float64frombits(lo)))
				hi = math.Float64bits(moremath.WasmCompatTruncF64(math.Float64frombits(hi)))
			}
			ce.pushValue(lo)
			ce.pushValue(hi)
			frame.pc++
		case wazeroir.OperationKindV128Nearest:
			hi, lo := ce.popValue(), ce.popValue()
			if op.B1 == wazeroir.ShapeF32x4 {
				lo = uint64(math.Float32bits(moremath.WasmCompatNearestF32(math.Float32frombits(uint32(lo))))) |
					(uint64(math.Float32bits(moremath.WasmCompatNearestF32(math.Float32frombits(uint32(lo>>32))))) << 32)
				hi = uint64(math.Float32bits(moremath.WasmCompatNearestF32(math.Float32frombits(uint32(hi))))) |
					(uint64(math.Float32bits(moremath.WasmCompatNearestF32(math.Float32frombits(uint32(hi>>32))))) << 32)
			} else {
				lo = math.Float64bits(moremath.WasmCompatNearestF64(math.Float64frombits(lo)))
				hi = math.Float64bits(moremath.WasmCompatNearestF64(math.Float64frombits(hi)))
			}
			ce.pushValue(lo)
			ce.pushValue(hi)
			frame.pc++
		case wazeroir.OperationKindV128Extend:
			hi, lo := ce.popValue(), ce.popValue()
			var origin uint64
			if op.B3 { // use lower 64 bits
				origin = lo
			} else {
				origin = hi
			}

			signed := op.B2 == 1

			var retHi, retLo uint64
			switch op.B1 {
			case wazeroir.ShapeI8x16:
				for i := 0; i < 8; i++ {
					v8 := byte(origin >> (i * 8))

					var v16 uint16
					if signed {
						v16 = uint16(int8(v8))
					} else {
						v16 = uint16(v8)
					}

					if i < 4 {
						retLo |= uint64(v16) << (i * 16)
					} else {
						retHi |= uint64(v16) << ((i - 4) * 16)
					}
				}
			case wazeroir.ShapeI16x8:
				for i := 0; i < 4; i++ {
					v16 := uint16(origin >> (i * 16))

					var v32 uint32
					if signed {
						v32 = uint32(int16(v16))
					} else {
						v32 = uint32(v16)
					}

					if i < 2 {
						retLo |= uint64(v32) << (i * 32)
					} else {
						retHi |= uint64(v32) << ((i - 2) * 32)
					}
				}
			case wazeroir.ShapeI32x4:
				v32Lo := uint32(origin)
				v32Hi := uint32(origin >> 32)
				if signed {
					retLo = uint64(int32(v32Lo))
					retHi = uint64(int32(v32Hi))
				} else {
					retLo = uint64(v32Lo)
					retHi = uint64(v32Hi)
				}
			}
			ce.pushValue(retLo)
			ce.pushValue(retHi)
			frame.pc++
		case wazeroir.OperationKindV128ExtMul:
			x2Hi, x2Lo := ce.popValue(), ce.popValue()
			x1Hi, x1Lo := ce.popValue(), ce.popValue()
			var x1, x2 uint64
			if op.B3 { // use lower 64 bits
				x1, x2 = x1Lo, x2Lo
			} else {
				x1, x2 = x1Hi, x2Hi
			}

			signed := op.B2 == 1

			var retLo, retHi uint64
			switch op.B1 {
			case wazeroir.ShapeI8x16:
				for i := 0; i < 8; i++ {
					v1, v2 := byte(x1>>(i*8)), byte(x2>>(i*8))

					var v16 uint16
					if signed {
						v16 = uint16(int16(int8(v1)) * int16(int8(v2)))
					} else {
						v16 = uint16(v1) * uint16(v2)
					}

					if i < 4 {
						retLo |= uint64(v16) << (i * 16)
					} else {
						retHi |= uint64(v16) << ((i - 4) * 16)
					}
				}
			case wazeroir.ShapeI16x8:
				for i := 0; i < 4; i++ {
					v1, v2 := uint16(x1>>(i*16)), uint16(x2>>(i*16))

					var v32 uint32
					if signed {
						v32 = uint32(int32(int16(v1)) * int32(int16(v2)))
					} else {
						v32 = uint32(v1) * uint32(v2)
					}

					if i < 2 {
						retLo |= uint64(v32) << (i * 32)
					} else {
						retHi |= uint64(v32) << ((i - 2) * 32)
					}
				}
			case wazeroir.ShapeI32x4:
				v1Lo, v2Lo := uint32(x1), uint32(x2)
				v1Hi, v2Hi := uint32(x1>>32), uint32(x2>>32)
				if signed {
					retLo = uint64(int64(int32(v1Lo)) * int64(int32(v2Lo)))
					retHi = uint64(int64(int32(v1Hi)) * int64(int32(v2Hi)))
				} else {
					retLo = uint64(v1Lo) * uint64(v2Lo)
					retHi = uint64(v1Hi) * uint64(v2Hi)
				}
			}

			ce.pushValue(retLo)
			ce.pushValue(retHi)
			frame.pc++
		case wazeroir.OperationKindV128Q15mulrSatS:
			x2hi, x2Lo := ce.popValue(), ce.popValue()
			x1hi, x1Lo := ce.popValue(), ce.popValue()
			var retLo, retHi uint64
			for i := 0; i < 8; i++ {
				var v, w int16
				if i < 4 {
					v, w = int16(uint16(x1Lo>>(i*16))), int16(uint16(x2Lo>>(i*16)))
				} else {
					v, w = int16(uint16(x1hi>>((i-4)*16))), int16(uint16(x2hi>>((i-4)*16)))
				}

				var uv uint64
				// https://github.com/WebAssembly/spec/blob/wg-2.0.draft1/proposals/simd/SIMD.md#saturating-integer-q-format-rounding-multiplication
				if calc := ((int32(v) * int32(w)) + 0x4000) >> 15; calc < math.MinInt16 {
					uv = uint64(uint16(0x8000))
				} else if calc > math.MaxInt16 {
					uv = uint64(uint16(0x7fff))
				} else {
					uv = uint64(uint16(int16(calc)))
				}

				if i < 4 {
					retLo |= uv << (i * 16)
				} else {
					retHi |= uv << ((i - 4) * 16)
				}
			}

			ce.pushValue(retLo)
			ce.pushValue(retHi)
			frame.pc++
		case wazeroir.OperationKindV128ExtAddPairwise:
			hi, lo := ce.popValue(), ce.popValue()

			signed := op.B3

			var retLo, retHi uint64
			switch op.B1 {
			case wazeroir.ShapeI8x16:
				for i := 0; i < 8; i++ {
					var v1, v2 byte
					if i < 4 {
						v1, v2 = byte(lo>>((i*2)*8)), byte(lo>>((i*2+1)*8))
					} else {
						v1, v2 = byte(hi>>(((i-4)*2)*8)), byte(hi>>(((i-4)*2+1)*8))
					}

					var v16 uint16
					if signed {
						v16 = uint16(int16(int8(v1)) + int16(int8(v2)))
					} else {
						v16 = uint16(v1) + uint16(v2)
					}

					if i < 4 {
						retLo |= uint64(v16) << (i * 16)
					} else {
						retHi |= uint64(v16) << ((i - 4) * 16)
					}
				}
			case wazeroir.ShapeI16x8:
				for i := 0; i < 4; i++ {
					var v1, v2 uint16
					if i < 2 {
						v1, v2 = uint16(lo>>((i*2)*16)), uint16(lo>>((i*2+1)*16))
					} else {
						v1, v2 = uint16(hi>>(((i-2)*2)*16)), uint16(hi>>(((i-2)*2+1)*16))
					}

					var v32 uint32
					if signed {
						v32 = uint32(int32(int16(v1)) + int32(int16(v2)))
					} else {
						v32 = uint32(v1) + uint32(v2)
					}

					if i < 2 {
						retLo |= uint64(v32) << (i * 32)
					} else {
						retHi |= uint64(v32) << ((i - 2) * 32)
					}
				}
			}
			ce.pushValue(retLo)
			ce.pushValue(retHi)
			frame.pc++
		case wazeroir.OperationKindV128FloatPromote:
			_, toPromote := ce.popValue(), ce.popValue()
			ce.pushValue(math.Float64bits(float64(math.Float32frombits(uint32(toPromote)))))
			ce.pushValue(math.Float64bits(float64(math.Float32frombits(uint32(toPromote >> 32)))))
			frame.pc++
		case wazeroir.OperationKindV128FloatDemote:
			hi, lo := ce.popValue(), ce.popValue()
			ce.pushValue(
				uint64(math.Float32bits(float32(math.Float64frombits(lo)))) |
					(uint64(math.Float32bits(float32(math.Float64frombits(hi)))) << 32),
			)
			ce.pushValue(0)
			frame.pc++
		case wazeroir.OperationKindV128FConvertFromI:
			hi, lo := ce.popValue(), ce.popValue()
			v1, v2, v3, v4 := uint32(lo), uint32(lo>>32), uint32(hi), uint32(hi>>32)
			signed := op.B3

			var retLo, retHi uint64
			switch op.B1 { // Destination shape.
			case wazeroir.ShapeF32x4: // f32x4 from signed/unsigned i32x4
				if signed {
					retLo = uint64(math.Float32bits(float32(int32(v1)))) |
						(uint64(math.Float32bits(float32(int32(v2)))) << 32)
					retHi = uint64(math.Float32bits(float32(int32(v3)))) |
						(uint64(math.Float32bits(float32(int32(v4)))) << 32)
				} else {
					retLo = uint64(math.Float32bits(float32(v1))) |
						(uint64(math.Float32bits(float32(v2))) << 32)
					retHi = uint64(math.Float32bits(float32(v3))) |
						(uint64(math.Float32bits(float32(v4))) << 32)
				}
			case wazeroir.ShapeF64x2: // f64x2 from signed/unsigned i32x4
				if signed {
					retLo, retHi = math.Float64bits(float64(int32(v1))), math.Float64bits(float64(int32(v2)))
				} else {
					retLo, retHi = math.Float64bits(float64(v1)), math.Float64bits(float64(v2))
				}
			}

			ce.pushValue(retLo)
			ce.pushValue(retHi)
			frame.pc++
		case wazeroir.OperationKindV128Narrow:
			x2Hi, x2Lo := ce.popValue(), ce.popValue()
			x1Hi, x1Lo := ce.popValue(), ce.popValue()
			signed := op.B3

			var retLo, retHi uint64
			switch op.B1 {
			case wazeroir.ShapeI16x8: // signed/unsigned i16x8 to i8x16
				for i := 0; i < 8; i++ {
					var v16 uint16
					if i < 4 {
						v16 = uint16(x1Lo >> (i * 16))
					} else {
						v16 = uint16(x1Hi >> ((i - 4) * 16))
					}

					var v byte
					if signed {
						if s := int16(v16); s > math.MaxInt8 {
							v = math.MaxInt8
						} else if s < math.MinInt8 {
							s = math.MinInt8
							v = byte(s)
						} else {
							v = byte(v16)
						}
					} else {
						if s := int16(v16); s > math.MaxUint8 {
							v = math.MaxUint8
						} else if s < 0 {
							v = 0
						} else {
							v = byte(v16)
						}
					}
					retLo |= uint64(v) << (i * 8)
				}
				for i := 0; i < 8; i++ {
					var v16 uint16
					if i < 4 {
						v16 = uint16(x2Lo >> (i * 16))
					} else {
						v16 = uint16(x2Hi >> ((i - 4) * 16))
					}

					var v byte
					if signed {
						if s := int16(v16); s > math.MaxInt8 {
							v = math.MaxInt8
						} else if s < math.MinInt8 {
							s = math.MinInt8
							v = byte(s)
						} else {
							v = byte(v16)
						}
					} else {
						if s := int16(v16); s > math.MaxUint8 {
							v = math.MaxUint8
						} else if s < 0 {
							v = 0
						} else {
							v = byte(v16)
						}
					}
					retHi |= uint64(v) << (i * 8)
				}
			case wazeroir.ShapeI32x4: // signed/unsigned i32x4 to i16x8
				for i := 0; i < 4; i++ {
					var v32 uint32
					if i < 2 {
						v32 = uint32(x1Lo >> (i * 32))
					} else {
						v32 = uint32(x1Hi >> ((i - 2) * 32))
					}

					var v uint16
					if signed {
						if s := int32(v32); s > math.MaxInt16 {
							v = math.MaxInt16
						} else if s < math.MinInt16 {
							s = math.MinInt16
							v = uint16(s)
						} else {
							v = uint16(v32)
						}
					} else {
						if s := int32(v32); s > math.MaxUint16 {
							v = math.MaxUint16
						} else if s < 0 {
							v = 0
						} else {
							v = uint16(v32)
						}
					}
					retLo |= uint64(v) << (i * 16)
				}

				for i := 0; i < 4; i++ {
					var v32 uint32
					if i < 2 {
						v32 = uint32(x2Lo >> (i * 32))
					} else {
						v32 = uint32(x2Hi >> ((i - 2) * 32))
					}

					var v uint16
					if signed {
						if s := int32(v32); s > math.MaxInt16 {
							v = math.MaxInt16
						} else if s < math.MinInt16 {
							s = math.MinInt16
							v = uint16(s)
						} else {
							v = uint16(v32)
						}
					} else {
						if s := int32(v32); s > math.MaxUint16 {
							v = math.MaxUint16
						} else if s < 0 {
							v = 0
						} else {
							v = uint16(v32)
						}
					}
					retHi |= uint64(v) << (i * 16)
				}
			}
			ce.pushValue(retLo)
			ce.pushValue(retHi)
			frame.pc++
		case wazeroir.OperationKindV128Dot:
			x2Hi, x2Lo := ce.popValue(), ce.popValue()
			x1Hi, x1Lo := ce.popValue(), ce.popValue()
			ce.pushValue(
				uint64(uint32(int32(int16(x1Lo>>0))*int32(int16(x2Lo>>0))+int32(int16(x1Lo>>16))*int32(int16(x2Lo>>16)))) |
					(uint64(uint32(int32(int16(x1Lo>>32))*int32(int16(x2Lo>>32))+int32(int16(x1Lo>>48))*int32(int16(x2Lo>>48)))) << 32),
			)
			ce.pushValue(
				uint64(uint32(int32(int16(x1Hi>>0))*int32(int16(x2Hi>>0))+int32(int16(x1Hi>>16))*int32(int16(x2Hi>>16)))) |
					(uint64(uint32(int32(int16(x1Hi>>32))*int32(int16(x2Hi>>32))+int32(int16(x1Hi>>48))*int32(int16(x2Hi>>48)))) << 32),
			)
			frame.pc++
		case wazeroir.OperationKindV128ITruncSatFromF:
			hi, lo := ce.popValue(), ce.popValue()
			signed := op.B3
			var retLo, retHi uint64

			switch op.B1 {
			case wazeroir.ShapeF32x4: // f32x4 to i32x4
				for i, f64 := range [4]float64{
					math.Trunc(float64(math.Float32frombits(uint32(lo)))),
					math.Trunc(float64(math.Float32frombits(uint32(lo >> 32)))),
					math.Trunc(float64(math.Float32frombits(uint32(hi)))),
					math.Trunc(float64(math.Float32frombits(uint32(hi >> 32)))),
				} {

					var v uint32
					if math.IsNaN(f64) {
						v = 0
					} else if signed {
						if f64 < math.MinInt32 {
							f64 = math.MinInt32
						} else if f64 > math.MaxInt32 {
							f64 = math.MaxInt32
						}
						v = uint32(int32(f64))
					} else {
						if f64 < 0 {
							f64 = 0
						} else if f64 > math.MaxUint32 {
							f64 = math.MaxUint32
						}
						v = uint32(f64)
					}

					if i < 2 {
						retLo |= uint64(v) << (i * 32)
					} else {
						retHi |= uint64(v) << ((i - 2) * 32)
					}
				}

			case wazeroir.ShapeF64x2: // f64x2 to i32x4
				for i, f := range [2]float64{
					math.Trunc(math.Float64frombits(lo)),
					math.Trunc(math.Float64frombits(hi)),
				} {
					var v uint32
					if math.IsNaN(f) {
						v = 0
					} else if signed {
						if f < math.MinInt32 {
							f = math.MinInt32
						} else if f > math.MaxInt32 {
							f = math.MaxInt32
						}
						v = uint32(int32(f))
					} else {
						if f < 0 {
							f = 0
						} else if f > math.MaxUint32 {
							f = math.MaxUint32
						}
						v = uint32(f)
					}

					retLo |= uint64(v) << (i * 32)
				}
			}

			ce.pushValue(retLo)
			ce.pushValue(retHi)
			frame.pc++
		}
	}
	ce.popFrame()
}

func WasmCompatMax32bits(v1, v2 uint32) uint64 {
	return uint64(math.Float32bits(moremath.WasmCompatMax32(
		math.Float32frombits(v1),
		math.Float32frombits(v2),
	)))
}

func WasmCompatMin32bits(v1, v2 uint32) uint64 {
	return uint64(math.Float32bits(moremath.WasmCompatMin32(
		math.Float32frombits(v1),
		math.Float32frombits(v2),
	)))
}

func addFloat32bits(v1, v2 uint32) uint64 {
	return uint64(math.Float32bits(math.Float32frombits(v1) + math.Float32frombits(v2)))
}

func subFloat32bits(v1, v2 uint32) uint64 {
	return uint64(math.Float32bits(math.Float32frombits(v1) - math.Float32frombits(v2)))
}

func mulFloat32bits(v1, v2 uint32) uint64 {
	return uint64(math.Float32bits(math.Float32frombits(v1) * math.Float32frombits(v2)))
}

func divFloat32bits(v1, v2 uint32) uint64 {
	return uint64(math.Float32bits(math.Float32frombits(v1) / math.Float32frombits(v2)))
}

// https://www.w3.org/TR/2022/WD-wasm-core-2-20220419/exec/numerics.html#xref-exec-numerics-op-flt-mathrm-flt-n-z-1-z-2
func flt32(z1, z2 float32) bool {
	if z1 != z1 || z2 != z2 {
		return false
	} else if z1 == z2 {
		return false
	} else if math.IsInf(float64(z1), 1) {
		return false
	} else if math.IsInf(float64(z1), -1) {
		return true
	} else if math.IsInf(float64(z2), 1) {
		return true
	} else if math.IsInf(float64(z2), -1) {
		return false
	}
	return z1 < z2
}

// https://www.w3.org/TR/2022/WD-wasm-core-2-20220419/exec/numerics.html#xref-exec-numerics-op-flt-mathrm-flt-n-z-1-z-2
func flt64(z1, z2 float64) bool {
	if z1 != z1 || z2 != z2 {
		return false
	} else if z1 == z2 {
		return false
	} else if math.IsInf(z1, 1) {
		return false
	} else if math.IsInf(z1, -1) {
		return true
	} else if math.IsInf(z2, 1) {
		return true
	} else if math.IsInf(z2, -1) {
		return false
	}
	return z1 < z2
}

func i8RoundingAverage(v1, v2 byte) byte {
	// https://github.com/WebAssembly/spec/blob/wg-2.0.draft1/proposals/simd/SIMD.md#lane-wise-integer-rounding-average
	return byte((uint16(v1) + uint16(v2) + uint16(1)) / 2)
}

func i16RoundingAverage(v1, v2 uint16) uint16 {
	// https://github.com/WebAssembly/spec/blob/wg-2.0.draft1/proposals/simd/SIMD.md#lane-wise-integer-rounding-average
	return uint16((uint32(v1) + uint32(v2) + 1) / 2)
}

func i8Abs(v byte) byte {
	if i := int8(v); i < 0 {
		return byte(-i)
	} else {
		return byte(i)
	}
}

func i8MaxU(v1, v2 byte) byte {
	if v1 < v2 {
		return v2
	} else {
		return v1
	}
}

func i8MinU(v1, v2 byte) byte {
	if v1 > v2 {
		return v2
	} else {
		return v1
	}
}

func i8MaxS(v1, v2 byte) byte {
	if int8(v1) < int8(v2) {
		return v2
	} else {
		return v1
	}
}

func i8MinS(v1, v2 byte) byte {
	if int8(v1) > int8(v2) {
		return v2
	} else {
		return v1
	}
}

func i16MaxU(v1, v2 uint16) uint16 {
	if v1 < v2 {
		return v2
	} else {
		return v1
	}
}

func i16MinU(v1, v2 uint16) uint16 {
	if v1 > v2 {
		return v2
	} else {
		return v1
	}
}

func i16MaxS(v1, v2 uint16) uint16 {
	if int16(v1) < int16(v2) {
		return v2
	} else {
		return v1
	}
}

func i16MinS(v1, v2 uint16) uint16 {
	if int16(v1) > int16(v2) {
		return v2
	} else {
		return v1
	}
}

func i32MaxU(v1, v2 uint32) uint32 {
	if v1 < v2 {
		return v2
	} else {
		return v1
	}
}

func i32MinU(v1, v2 uint32) uint32 {
	if v1 > v2 {
		return v2
	} else {
		return v1
	}
}

func i32MaxS(v1, v2 uint32) uint32 {
	if int32(v1) < int32(v2) {
		return v2
	} else {
		return v1
	}
}

func i32MinS(v1, v2 uint32) uint32 {
	if int32(v1) > int32(v2) {
		return v2
	} else {
		return v1
	}
}

func i16Abs(v uint16) uint16 {
	if i := int16(v); i < 0 {
		return uint16(-i)
	} else {
		return uint16(i)
	}
}

func i32Abs(v uint32) uint32 {
	if i := int32(v); i < 0 {
		return uint32(-i)
	} else {
		return uint32(i)
	}
}

func (ce *callEngine) callNativeFuncWithListener(ctx context.Context, m *wasm.ModuleInstance, f *function, fnl experimental.FunctionListener) context.Context {
	def, typ := &f.moduleInstance.Definitions[f.index], f.funcType
	ctx = fnl.Before(ctx, m, def, ce.peekValues(len(typ.Params)))
	ce.callNativeFunc(ctx, m, f)
	fnl.After(ctx, m, def, nil, ce.peekValues(len(typ.Results)))
	return ctx
}

// popMemoryOffset takes a memory offset off the stack for use in load and store instructions.
// As the top of stack value is 64-bit, this ensures it is in range before returning it.
func (ce *callEngine) popMemoryOffset(op *IrOp) uint32 {
	// TODO: Document what 'Us' is and why we expect to look at value 1.
	offset := op.U2 + ce.popValue()
	if offset > math.MaxUint32 {
		panic(wasmruntime.ErrRuntimeOutOfBoundsMemoryAccess)
	}
	return uint32(offset)
}

func (ce *callEngine) callGoFuncWithStack(ctx context.Context, m *wasm.ModuleInstance, f *function) {
	typ := f.funcType
	paramLen := typ.ParamNumInUint64
	resultLen := typ.ResultNumInUint64
	stackLen := paramLen

	// In the interpreter engine, ce.stack may only have capacity to store
	// parameters. Grow when there are more results than parameters.
	if growLen := resultLen - paramLen; growLen > 0 {
		for i := 0; i < growLen; i++ {
			ce.stack = append(ce.stack, 0)
		}
		stackLen += growLen
	}

	// Pass the stack elements to the go function.
	stack := ce.stack[len(ce.stack)-stackLen:]
	ce.callGoFunc(ctx, m, f, stack)

	// Shrink the stack when there were more parameters than results.
	if shrinkLen := paramLen - resultLen; shrinkLen > 0 {
		ce.stack = ce.stack[0 : len(ce.stack)-shrinkLen]
	}
}<|MERGE_RESOLUTION|>--- conflicted
+++ resolved
@@ -397,21 +397,12 @@
 			op.U1 = uint64(o.Depth)
 			op.B3 = o.IsTargetVector
 		case wazeroir.OperationSet:
-<<<<<<< HEAD
 			op.U1 = uint64(o.Depth)
 			op.B3 = o.IsTargetVector
-		case wazeroir.OperationGlobalGet:
-			op.U1 = uint64(o.Index)
-		case wazeroir.OperationGlobalSet:
-			op.U1 = uint64(o.Index)
-=======
-			op.u1 = uint64(o.Depth)
-			op.b3 = o.IsTargetVector
 		// case wazeroir.OperationGlobalGet:
-		//	op.u1 = uint64(o.Index)
+		//	op.U1 = uint64(o.Index)
 		// case wazeroir.OperationGlobalSet:
-		//	op.u1 = uint64(o.Index)
->>>>>>> 611be706
+		//	op.U1 = uint64(o.Index)
 		case wazeroir.OperationLoad:
 			op.B1 = byte(o.Type)
 			op.U1 = uint64(o.Arg.Alignment)
@@ -688,17 +679,12 @@
 			op.B1 = o.OriginShape
 			op.B3 = o.Signed
 		case wazeroir.OperationV128ITruncSatFromF:
-<<<<<<< HEAD
 			op.B1 = o.OriginShape
 			op.B3 = o.Signed
-=======
-			op.b1 = o.OriginShape
-			op.b3 = o.Signed
 		case wazeroir.OperationUnion:
-			op.us = o.Us
-			op.u1 = o.U1
-			op.u2 = o.U2
->>>>>>> 611be706
+			op.Us = o.Us
+			op.U1 = o.U1
+			op.U2 = o.U2
 		default:
 			panic(fmt.Errorf("BUG: unimplemented operation %s", op.KindOp.String()))
 		}
